--- conflicted
+++ resolved
@@ -138,11 +138,7 @@
     [
       {:qex, "~> 0.3"},
       {:telemetry, "~> 1.0"},
-<<<<<<< HEAD
       {:bunch, github: "membraneframework/bunch", branch: "config-require"},
-=======
-      {:bunch, "~> 1.4"},
->>>>>>> ee0a4d0c
       {:ratio, "~> 2.0"},
       # Development
       {:ex_doc, "~> 0.28", only: :dev, runtime: false},
