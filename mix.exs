--- conflicted
+++ resolved
@@ -138,13 +138,8 @@
     [
       {:qex, "~> 0.3"},
       {:telemetry, "~> 1.0"},
-<<<<<<< HEAD
-      {:bunch, "~> 1.3"},
+      {:bunch, "~> 1.5"},
       {:ratio, "~> 3.0"},
-=======
-      {:bunch, "~> 1.5"},
-      {:ratio, "~> 2.0"},
->>>>>>> c2582fe5
       # Development
       {:ex_doc, "~> 0.28", only: :dev, runtime: false},
       {:makeup_diff, "~> 0.1", only: :dev, runtime: false},
