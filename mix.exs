--- conflicted
+++ resolved
@@ -110,11 +110,7 @@
       {:espec, "~> 1.8", only: :test},
       {:excoveralls, "~> 0.11", only: :test},
       {:qex, "~> 0.3"},
-<<<<<<< HEAD
       {:telemetry, "~> 0.4"},
-      {:dialyxir, "~> 1.0.0", only: :dev, runtime: false},
-=======
->>>>>>> 11ae579c
       {:bunch, "~> 1.3"},
       {:ratio, "~> 2.0"}
     ]
