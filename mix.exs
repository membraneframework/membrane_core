--- conflicted
+++ resolved
@@ -107,27 +107,19 @@
 
   defp deps do
     [
-<<<<<<< HEAD
-=======
-      {:ex_doc, "~> 0.28", only: :dev, runtime: false},
-      {:dialyxir, "~> 1.1", only: :dev, runtime: false},
-      {:credo, "~> 1.6", only: :dev, runtime: false},
-      {:espec, "~> 1.8.3", only: :test},
-      {:excoveralls, "~> 0.14", only: :test},
-      {:junit_formatter, "~> 3.1", only: :test},
->>>>>>> 6303150c
       {:qex, "~> 0.3"},
       {:telemetry, "~> 1.0"},
       {:bunch, "~> 1.3"},
       {:ratio, "~> 2.0"},
       # Development
-      {:ex_doc, "~> 0.21", only: :dev, runtime: false},
+      {:ex_doc, "~> 0.28", only: :dev, runtime: false},
       {:dialyxir, "~> 1.1", only: :dev, runtime: false},
-      {:credo, "~> 1.4", only: :dev, runtime: false},
+      {:credo, "~> 1.6", only: :dev, runtime: false},
       # Testing
       {:espec, "~> 1.8.3", only: :test},
       {:mox, "~> 1.0", only: :test},
-      {:excoveralls, "~> 0.11", only: :test}
+      {:junit_formatter, "~> 3.1", only: :test},
+      {:excoveralls, "~> 0.14", only: :test}
     ]
   end
 end