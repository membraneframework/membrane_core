--- conflicted
+++ resolved
@@ -138,11 +138,7 @@
     [
       {:qex, "~> 0.3"},
       {:telemetry, "~> 1.0"},
-<<<<<<< HEAD
-      {:bunch, github: "membraneframework/bunch"},
-=======
       {:bunch, "~> 1.5"},
->>>>>>> cc2d5502
       {:ratio, "~> 2.0"},
       # Development
       {:ex_doc, "~> 0.28", only: :dev, runtime: false},
