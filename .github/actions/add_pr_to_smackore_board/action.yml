--- conflicted
+++ resolved
@@ -24,11 +24,7 @@
           export STATUS_FIELD_ID=PVTSSF_lADOAYE_z84AWEIBzgOGd1k
           export TARGET_COLUMN_ID=e6b1ee10
           
-<<<<<<< HEAD
-          export AUTHOR_ORIGIN=$(curl --request GET --url "https://api.github.com/orgs/membraneframework/members" --header "Authorization: Bearer $GH_TOKEN" -s | python scripts/python/get_author_origin.py "$AUTHOR_LOGIN")
-=======
           export AUTHOR_ORIGIN=$(gh api -H "Accept: application/vnd.github+json" -H "X-GitHub-Api-Version: 2022-11-28" /orgs/membraneframework/teams/membraneteam/members | python scripts/python/get_author_origin.py $AUTHOR_LOGIN)
->>>>>>> 5c2a8314
 
           if [ "$AUTHOR_ORIGIN" == "COMMUNITY" ]
           then
