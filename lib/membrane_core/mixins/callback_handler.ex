--- conflicted
+++ resolved
@@ -7,13 +7,7 @@
     {{:error, any}, internal_state_t}
 
   @callback handle_action(any, atom, any, any) :: {:ok, any} | {:error, any}
-<<<<<<< HEAD
   @callback callback_handler_warn_error(String.t, any, any) :: {:error, any}
-=======
-  @callback handle_invalid_action(any, atom, any, [String.t()], atom, any) ::
-              {:ok, any} | {:error, any}
-  @callback callback_handler_warn_error(String.t(), any, any) :: {:error, any}
->>>>>>> 3975c672
   @optional_callbacks callback_handler_warn_error: 3
 
   defmacro __using__(_args) do
@@ -35,32 +29,8 @@
         end)
       end
 
-<<<<<<< HEAD
       def handle_action(action, callback, _params, state), do:
         {{:error, {:invalid_action, action: action, callback: callback, module: state |> Map.get(:module)}}, state}
-=======
-      def handle_action(action, callback, params, state),
-        do: handle_invalid_action(action, callback, params, [], __MODULE__, state)
-
-      def handle_invalid_action(action, callback, _params, available_actions, module, state) do
-        callback_handler_warn_error(
-          """
-          #{module} #{inspect(callback)} callback results are expected to be one of:
-          #{
-            available_actions
-            |> List.flatten()
-            |> Enum.map(fn a -> "\t#{a}" end)
-            |> Enum.join("\n")
-          }
-          but got
-          #{inspect(action)}
-          Check if all callbacks return appropriate values.
-          """,
-          {:invalid_action, action: action, callback: callback, module: module},
-          state
-        )
-      end
->>>>>>> 3975c672
 
       def exec_and_handle_callback(callback, handler_params \\ %{}, args, state)
           when is_map(handler_params) do
@@ -174,7 +144,6 @@
         )
       end
 
-<<<<<<< HEAD
       defoverridable [
         callback_handler_warn_error: 3,
         handle_actions: 4,
@@ -183,14 +152,6 @@
         handle_callback_result: 4,
       ]
 
-=======
-      defoverridable callback_handler_warn_error: 3,
-                     handle_actions: 4,
-                     handle_action: 4,
-                     handle_invalid_action: 6,
-                     exec_and_handle_callback: 4,
-                     handle_callback_result: 4
->>>>>>> 3975c672
     end
   end
 end