defmodule Membrane.Mixins.Log do
  @moduledoc """
  Mixin for logging using simple functions such as info/1, debug/1 in other
  modules.
  """

  defmacro __using__(_) do
    quote location: :keep do
      alias Membrane.Log.Router

<<<<<<< HEAD
      @doc false
      defmacro info(message) do
=======
      defmacro log(level, message, tags) do
        config = Application.get_env(:membrane_core, Membrane.Logger, [])
        router_level = config |> Keyword.get(:level, :debug)
        router_level_val = router_level |> Router.level_to_val

        quote location: :keep do
          level_val = unquote(level) |> Router.level_to_val
          if level_val >= unquote(router_level_val) do
            Router.send_log(unquote(level),  unquote(message), Membrane.Time.native_monotonic_time, unquote(tags))
          end
        end
      end


      defmacro info(message, tags \\ []) do
>>>>>>> 001cde77
        quote location: :keep do
          log(:info, unquote(message), unquote(tags))
        end
      end


<<<<<<< HEAD
      @doc false
      defmacro warn(message) do
=======
      defmacro warn(message, tags \\ []) do
>>>>>>> 001cde77
        quote location: :keep do
          log(:warn, unquote(message), unquote(tags))
        end
      end

      def warn_error(message, reason) do
        warn """
        Encountered an error:
        #{message}
        Reason: #{inspect reason}
        Stacktrace:
        #{Membrane.Helper.stacktrace}
        """
        {:error, reason}
      end

      def or_warn_error({:ok, value}, _msg), do: {:ok, value}
      def or_warn_error({:error, reason}, msg), do: warn_error(msg, reason)


<<<<<<< HEAD
      @doc false
      defmacro debug(message) do
=======
      defmacro debug(message, tags \\ []) do
>>>>>>> 001cde77
        quote location: :keep do
          log(:debug, unquote(message), unquote(tags))
        end
      end
    end
  end
end
<|MERGE_RESOLUTION|>--- conflicted
+++ resolved
@@ -1,75 +1,60 @@
-defmodule Membrane.Mixins.Log do
-  @moduledoc """
-  Mixin for logging using simple functions such as info/1, debug/1 in other
-  modules.
-  """
-
-  defmacro __using__(_) do
-    quote location: :keep do
-      alias Membrane.Log.Router
-
-<<<<<<< HEAD
-      @doc false
-      defmacro info(message) do
-=======
-      defmacro log(level, message, tags) do
-        config = Application.get_env(:membrane_core, Membrane.Logger, [])
-        router_level = config |> Keyword.get(:level, :debug)
-        router_level_val = router_level |> Router.level_to_val
-
-        quote location: :keep do
-          level_val = unquote(level) |> Router.level_to_val
-          if level_val >= unquote(router_level_val) do
-            Router.send_log(unquote(level),  unquote(message), Membrane.Time.native_monotonic_time, unquote(tags))
-          end
-        end
-      end
-
-
-      defmacro info(message, tags \\ []) do
->>>>>>> 001cde77
-        quote location: :keep do
-          log(:info, unquote(message), unquote(tags))
-        end
-      end
-
-
-<<<<<<< HEAD
-      @doc false
-      defmacro warn(message) do
-=======
-      defmacro warn(message, tags \\ []) do
->>>>>>> 001cde77
-        quote location: :keep do
-          log(:warn, unquote(message), unquote(tags))
-        end
-      end
-
-      def warn_error(message, reason) do
-        warn """
-        Encountered an error:
-        #{message}
-        Reason: #{inspect reason}
-        Stacktrace:
-        #{Membrane.Helper.stacktrace}
-        """
-        {:error, reason}
-      end
-
-      def or_warn_error({:ok, value}, _msg), do: {:ok, value}
-      def or_warn_error({:error, reason}, msg), do: warn_error(msg, reason)
-
-
-<<<<<<< HEAD
-      @doc false
-      defmacro debug(message) do
-=======
-      defmacro debug(message, tags \\ []) do
->>>>>>> 001cde77
-        quote location: :keep do
-          log(:debug, unquote(message), unquote(tags))
-        end
-      end
-    end
-  end
-end
+defmodule Membrane.Mixins.Log do
+  @moduledoc """
+  Mixin for logging using simple functions such as info/1, debug/1 in other
+  modules.
+  """
+
+  defmacro __using__(_) do
+    quote location: :keep do
+      alias Membrane.Log.Router
+
+      defmacro log(level, message, tags) do
+        config = Application.get_env(:membrane_core, Membrane.Logger, [])
+        router_level = config |> Keyword.get(:level, :debug)
+        router_level_val = router_level |> Router.level_to_val
+
+        quote location: :keep do
+          level_val = unquote(level) |> Router.level_to_val
+          if level_val >= unquote(router_level_val) do
+            Router.send_log(unquote(level),  unquote(message), Membrane.Time.native_monotonic_time, unquote(tags))
+          end
+        end
+      end
+
+
+      defmacro info(message, tags \\ []) do
+        quote location: :keep do
+          log(:info, unquote(message), unquote(tags))
+        end
+      end
+
+
+      defmacro warn(message, tags \\ []) do
+        quote location: :keep do
+          log(:warn, unquote(message), unquote(tags))
+        end
+      end
+
+      def warn_error(message, reason) do
+        warn """
+        Encountered an error:
+        #{message}
+        Reason: #{inspect reason}
+        Stacktrace:
+        #{Membrane.Helper.stacktrace}
+        """
+        {:error, reason}
+      end
+
+      def or_warn_error({:ok, value}, _msg), do: {:ok, value}
+      def or_warn_error({:error, reason}, msg), do: warn_error(msg, reason)
+
+
+      defmacro debug(message, tags \\ []) do
+        quote location: :keep do
+          log(:debug, unquote(message), unquote(tags))
+        end
+      end
+    end
+  end
+end