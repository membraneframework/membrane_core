--- conflicted
+++ resolved
@@ -143,13 +143,8 @@
   end
 
   def handle_action({:demand, {pad_name, size}}, cb, _params, state)
-<<<<<<< HEAD
   when is_pad_name(pad_name) and is_integer(size) and size > 0 do
     ActionExec.handle_demand pad_name, :self, :normal, size, cb, state
-=======
-      when is_pad_name(pad_name) and is_integer(size) and size > 0 do
-    Action.handle_demand(pad_name, :self, :normal, size, cb, state)
->>>>>>> 3975c672
   end
 
   def handle_action({:demand, {pad_name, 0}}, cb, _params, state)
@@ -179,13 +174,8 @@
   end
 
   def handle_action({:demand, {pad_name, {:set_to, size}}}, cb, _params, state)
-<<<<<<< HEAD
   when is_pad_name(pad_name) and is_integer(size) and size >= 0 do
     ActionExec.handle_demand pad_name, :self, :set, size, cb, state
-=======
-      when is_pad_name(pad_name) and is_integer(size) and size >= 0 do
-    Action.handle_demand(pad_name, :self, :set, size, cb, state)
->>>>>>> 3975c672
   end
 
   def handle_action({:demand, {pad_name, {:set_to, size}}}, cb, _params, state)
@@ -200,19 +190,7 @@
     )
   end
 
-<<<<<<< HEAD
   defdelegate handle_action(action, callback, params, state), to: Common, as: :handle_invalid_action
-=======
-  def handle_action(action, callback, params, state) do
-    available_actions =
-      [
-        "{:demand, pad_name}",
-        "{:demand, {pad_name, size}}"
-      ] ++ Common.available_actions()
-
-    handle_invalid_action(action, callback, params, available_actions, __MODULE__, state)
-  end
->>>>>>> 3975c672
 
   def handle_self_demand(pad_name, :self, type, buf_cnt, state) do
     {:ok, state} =
