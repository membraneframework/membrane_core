defmodule Membrane.Element.Manager.Filter do
  @moduledoc false
  # Module responsible for managing filter elements - executing callbacks and
  # handling actions.

  use Membrane.Element.Manager.Log
  use Membrane.Element.Manager.Common
  import Membrane.Element.Pad, only: [is_pad_name: 1]
  alias Membrane.Element.Manager.{ActionExec, State, Common}
  alias Membrane.PullBuffer
  use Membrane.Helper

  # Private API

  def handle_action({:buffer, {pad_name, buffers}}, cb, _params, state)
      when is_pad_name(pad_name) do
    ActionExec.send_buffer(pad_name, buffers, cb, state)
  end

  def handle_action({:caps, {pad_name, caps}}, _cb, _params, state)
      when is_pad_name(pad_name) do
    ActionExec.send_caps(pad_name, caps, state)
  end

  def handle_action({:forward, data}, cb, params, state)
      when cb in [:handle_caps, :handle_event, :handle_process] do
    {action, dir} =
      case {cb, params} do
        {:handle_process, _} -> {:buffer, :source}
        {:handle_caps, _} -> {:caps, :source}
        {:handle_event, %{direction: :sink}} -> {:event, :source}
        {:handle_event, %{direction: :source}} -> {:event, :sink}
      end

    pads = state |> State.get_pads_data(dir) |> Map.keys()

    pads
    |> Helper.Enum.reduce_with(state, fn pad, st ->
      handle_action({action, {pad, data}}, cb, params, st)
    end)
  end

  def handle_action({:demand, pad_name}, :handle_demand, params, state)
      when is_pad_name(pad_name) do
    handle_action({:demand, {pad_name, 1}}, :handle_demand, params, state)
  end

  def handle_action(
        {:demand, {pad_name, size}},
        :handle_demand,
        %{source: src_name} = params,
        state
      )
      when is_pad_name(pad_name) and is_integer(size) do
    handle_action({:demand, {pad_name, {:source, src_name}, size}}, :handle_demand, params, state)
  end

  def handle_action({:demand, {pad_name, {:source, src_name}, size}}, cb, _params, state)
      when is_pad_name(pad_name) and is_pad_name(src_name) and is_integer(size) and size > 0 do
    ActionExec.handle_demand(pad_name, {:source, src_name}, :normal, size, cb, state)
  end

  def handle_action({:demand, {pad_name, :self, size}}, cb, _params, state)
      when is_pad_name(pad_name) and is_integer(size) and size > 0 do
    ActionExec.handle_demand(pad_name, :self, :normal, size, cb, state)
  end

  def handle_action({:demand, {pad_name, :self, {:set_to, size}}}, cb, _params, state)
<<<<<<< HEAD
      when is_pad_name(pad_name) and is_integer(size) and size >= 0 do
=======
      when is_pad_name(pad_name) and is_integer(size) and size > 0 do
>>>>>>> c2592866
    ActionExec.handle_demand(pad_name, :self, :set, size, cb, state)
  end

  def handle_action({:demand, {pad_name, _src_name, 0}}, cb, _params, state)
      when is_pad_name(pad_name) do
    debug(
      """
      Ignoring demand of size of 0 requested by callback #{inspect(cb)}
      on pad #{inspect(pad_name)}.
      """,
      state
    )

    {:ok, state}
  end

  def handle_action({:demand, {pad_name, _src_name, size}}, cb, _params, state)
      when is_pad_name(pad_name) and is_integer(size) and size < 0 do
    warn_error(
      """
      Callback #{inspect(cb)} requested demand of invalid size of #{size}
      on pad #{inspect(pad_name)}. Demands' sizes should be positive (0-sized
      demands are ignored).
      """,
      :negative_demand,
      state
    )
  end

  def handle_action({:redemand, src_name}, cb, _params, state)
      when is_pad_name(src_name) and cb not in [:handle_demand, :handle_process] do
    ActionExec.handle_redemand(src_name, state)
  end

  defdelegate handle_action(action, callback, params, state),
    to: Common,
    as: :handle_invalid_action

  defdelegate handle_demand(pad_name, size, state), to: Common

  def handle_redemand(src_name, state) do
    handle_demand(src_name, 0, state)
  end

  @spec handle_self_demand(any(), any(), :normal | :set, any(), any()) ::
          {:error | :ok | {:error, any()} | {:ok, any()}, any()}
  def handle_self_demand(pad_name, source, type, buf_cnt, state) do
    update_demand_func = fn prev_demand ->
      new_demand =
        if type == :normal do
          prev_demand + buf_cnt
        else
          buf_cnt
        end

      {:ok, new_demand}
    end

    {:ok, state} = state |> update_sink_self_demand(pad_name, source, update_demand_func)

    handle_process_pull(pad_name, source, buf_cnt, state)
    |> or_warn_error("""
    Demand of size #{inspect(buf_cnt)} on sink pad #{inspect(pad_name)}
    was raised, and handle_process was called, but an error happened.
    """)
  end

  def handle_self_demand(pad_name, source, :set, buf_cnt, state) do
    {:ok, state} = state |> update_sink_self_demand(pad_name, source, fn _ -> {:ok, buf_cnt} end)

    handle_process_pull(pad_name, source, buf_cnt, state)
    |> or_warn_error("""
    Demand of size #{inspect(buf_cnt)} on sink pad #{inspect(pad_name)}
    was raised, and handle_process was called, but an error happened.
    """)
  end

  def handle_buffer(:push, pad_name, buffers, state) do
    handle_process_push(pad_name, buffers, state)
  end

  def handle_buffer(:pull, pad_name, buffers, state) do
    {{:ok, was_empty?}, state} =
      state
      |> State.get_update_pad_data(:sink, pad_name, :buffer, fn pb ->
        was_empty = pb |> PullBuffer.empty?()

        with {:ok, pb} <- pb |> PullBuffer.store(buffers) do
          {{:ok, was_empty}, pb}
        end
      end)

    if was_empty? do
      with {:ok, state} <- check_and_handle_process(pad_name, state),
           {:ok, state} <- check_and_handle_demands(state),
           do: {:ok, state}
    else
      {:ok, state}
    end
  end

  def handle_process_push(pad_name, buffers, state) do
    context = %Context.Process{caps: state |> State.get_pad_data!(:sink, pad_name, :caps)}

    exec_and_handle_callback(:handle_process, [pad_name, buffers, context], state)
    |> or_warn_error("Error while handling process")
  end

  def handle_process_pull(pad_name, source, buf_cnt, state) do
    with {{:ok, out}, state} <-
           state
           |> State.get_update_pad_data(
             :sink,
             pad_name,
             :buffer,
             &(&1 |> PullBuffer.take(buf_cnt))
           ),
         {:out, {_, data}} <-
           (if out == {:empty, []} do
              {:empty_pb, state}
            else
              {:out, out}
            end),
         {:ok, state} <-
           data
           |> Helper.Enum.reduce_with(state, fn v, st ->
             handle_pullbuffer_output(pad_name, source, v, st)
           end) do
      :ok = send_dumb_demand_if_demand_positive_and_pullbuffer_nonempty(pad_name, source, state)
      {:ok, state}
    else
      {:empty_pb, state} -> {:ok, state}
      {:error, reason} -> warn_error("Error while handling process", reason, state)
    end
  end

  defp handle_pullbuffer_output(pad_name, source, {:buffers, buffers, buf_cnt}, state) do
    {:ok, state} = state |> update_sink_self_demand(pad_name, source, &{:ok, &1 - buf_cnt})

    context = %Context.Process{
      caps: state |> State.get_pad_data!(:sink, pad_name, :caps),
      source: source,
      source_caps: state |> State.get_pad_data!(:sink, pad_name, :caps)
    }

    exec_and_handle_callback(:handle_process, [pad_name, buffers, context], state)
  end

  defp handle_pullbuffer_output(pad_name, _src_name, v, state),
    do: Common.handle_pullbuffer_output(pad_name, v, state)

  defp send_dumb_demand_if_demand_positive_and_pullbuffer_nonempty(_pad_name, :self, _state),
    do: :ok

  defp send_dumb_demand_if_demand_positive_and_pullbuffer_nonempty(
         pad_name,
         {:source, src_name},
         state
       ) do
    if state
       |> State.get_pad_data!(:sink, pad_name, :buffer)
       |> PullBuffer.empty?()
       |> Kernel.!() && state |> State.get_pad_data!(:source, src_name, :demand) > 0 do
      debug(
        """
        handle_process did not produce expected amount of buffers, despite
        PullBuffer being not empty. Trying executing handle_demand again.
        """,
        state
      )

      send(self(), {:membrane_demand, [0, src_name]})
    end

    :ok
  end

  defdelegate handle_caps(mode, pad_name, caps, state), to: Common

  defp check_and_handle_process(pad_name, state) do
    demand = state |> State.get_pad_data!(:sink, pad_name, :self_demand)

    if demand > 0 do
      handle_process_pull(pad_name, :self, demand, state)
    else
      {:ok, state}
    end
  end

  defp check_and_handle_demands(state) do
    state
    |> State.get_pads_data(:source)
    |> Enum.filter(fn {_name, %{mode: mode}} -> mode == :pull end)
    |> Helper.Enum.reduce_with(state, fn {name, _data}, st ->
      handle_demand(name, 0, st)
    end)
    |> or_warn_error("""
    Membrane tried to execute handle_demand and then handle_process
    for each unsupplied demand, but an error happened.
    """)
  end

  defp update_sink_self_demand(state, pad_name, :self, f),
    do: state |> State.update_pad_data(:sink, pad_name, :self_demand, f)

  defp update_sink_self_demand(state, _pad_name, _src, _f), do: {:ok, state}
end<|MERGE_RESOLUTION|>--- conflicted
+++ resolved
@@ -66,11 +66,7 @@
   end
 
   def handle_action({:demand, {pad_name, :self, {:set_to, size}}}, cb, _params, state)
-<<<<<<< HEAD
       when is_pad_name(pad_name) and is_integer(size) and size >= 0 do
-=======
-      when is_pad_name(pad_name) and is_integer(size) and size > 0 do
->>>>>>> c2592866
     ActionExec.handle_demand(pad_name, :self, :set, size, cb, state)
   end
 
