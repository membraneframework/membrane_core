--- conflicted
+++ resolved
@@ -44,10 +44,6 @@
     ])
 
     quote do
-<<<<<<< HEAD
-      @spec known_source_pads() :: Membrane.Pad.known_pads_t
-      @impl true
-=======
       @doc """
       Returns all known source pads for #{inspect(__MODULE__)}
 
@@ -55,7 +51,7 @@
       #{unquote(source_pads) |> Membrane.Helper.Doc.generate_known_pads_docs()}
       """
       @spec known_source_pads() :: Membrane.Pad.known_pads_t()
->>>>>>> 1a078412
+      @impl true
       def known_source_pads(), do: unquote(source_pads)
 
       @after_compile {__MODULE__, :__membrane_source_caps_specs_validation__}
@@ -98,18 +94,9 @@
   * current element's state.
   """
   @callback handle_demand(
-<<<<<<< HEAD
       Pad.name_t, non_neg_integer, Buffer.Metric.unit_t,
       Context.Demand.t, State.internal_state_t
     ) :: CommonBehaviour.callback_return_t
-=======
-              Membrane.Element.Pad.name_t(),
-              non_neg_integer,
-              Membrane.Buffer.Metric.unit_t(),
-              Membrane.Context.Demand.t(),
-              Membrane.Element.Manager.State.internal_state_t()
-            ) :: Membrane.Element.Base.Mixin.CommonBehaviour.callback_return_t()
->>>>>>> 1a078412
 
   defmacro __using__(_) do
     quote location: :keep do
