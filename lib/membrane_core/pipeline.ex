defmodule Membrane.Pipeline do
  @moduledoc """
  Module containing functions for constructing and supervising pipelines.
  """

  use Membrane.Mixins.Log, tags: :core
  use Membrane.Mixins.CallbackHandler
  use GenServer
  use Membrane.Mixins.Playback
  alias Membrane.Pipeline.{State, Spec}
<<<<<<< HEAD
  alias Membrane.{Element, Message}
=======
  alias Membrane.Element
>>>>>>> 3975c672
  use Membrane.Helper
  import Helper.GenServer

  # Type that defines possible return values of start/start_link functions.
  @type on_start :: GenServer.on_start()

  # Type that defines possible process options passed to start/start_link
  # functions.
  @type process_options_t :: GenServer.options()

  # Type that defines possible pipeline-specific options passed to
  # start/start_link functions.
  @type pipeline_options_t :: struct | nil

<<<<<<< HEAD
  @type callback_action_t :: {:spec, Spec.t} | {:forward, {Element.name_t, message::any}} | {:remove_child, Element.name_t | [Element.name_t]}

  @type callback_return_t :: CallbackHandler.callback_return_t(callback_action_t, State.internal_state_t)

  @callback is_membrane_pipeline :: true

  @callback handle_init(pipeline_options_t) ::
    {{:ok, Spec.t}, State.internal_state_t} |
    {:error, any}

  @callback handle_prepare(Playback.state_t, State.internal_state_t) :: callback_return_t

  @callback handle_play(State.internal_state_t) :: callback_return_t

  @callback handle_stop(State.internal_state_t) :: callback_return_t

  @callback handle_message(Message.t, Element.name_t, State.internal_state_t) :: callback_action_t

  @callback handle_other(any, State.internal_state_t) :: callback_return_t

  @callback handle_spec_started([Element.name_t], State.internal_state_t) :: callback_action_t
=======
  # Type that defines a single command that may be returned from handle_*
  # callbacks.
  #
  # If it is `{:forward, {child_name, message}}` it will cause sending
  # given message to the child.
  @type callback_return_command_t :: {:forward, {Membrane.Element.name_t(), any}}
>>>>>>> 3975c672


  @doc """
  Starts the Pipeline based on given module and links it to the current
  process.

  Pipeline options are passed to module's handle_init callback.

  Process options are internally passed to `GenServer.start_link/3`.

  Returns the same values as `GenServer.start_link/3`.
  """
  @spec start_link(module, pipeline_options_t, process_options_t) :: on_start
  def start_link(module, pipeline_options \\ nil, process_options \\ []),
    do: do_start(:start_link, module, pipeline_options, process_options)

  @doc """
  Does the same as `start_link/3` but starts process outside of supervision tree.
  """
  @spec start(module, pipeline_options_t, process_options_t) :: on_start
  def start(module, pipeline_options \\ nil, process_options \\ []),
    do: do_start(:start, module, pipeline_options, process_options)

  defp do_start(method, module, pipeline_options, process_options) do
    with :ok <-
           (if module |> is_pipeline? do
              :ok
            else
              :not_pipeline
            end) do
      debug("""
      Pipeline start link: module: #{inspect(module)},
      pipeline options: #{inspect(pipeline_options)},
      process options: #{inspect(process_options)}
      """)

      apply(GenServer, method, [__MODULE__, {module, pipeline_options}, process_options])
    else
      :not_pipeline ->
        warn_error(
          """
          Cannot start pipeline, passed module #{inspect(module)} is not a Membrane Pipeline.
          Make sure that given module is the right one and it uses Membrane.Pipeline
          """,
          {:not_pipeline, module}
        )
    end
  end

  def change_playback_state(pid, new_state) do
    send(pid, {:membrane_change_playback_state, new_state})
    :ok
  end

  def stop_and_terminate(pipeline) do
    send(pipeline, :membrane_stop_and_terminate)
    :ok
  end

<<<<<<< HEAD
=======
  @callback is_membrane_pipeline :: true

  @doc """
  Callback invoked on process initialization.

  It will receive pipeline options passed to `start_link/4` or `start/4`.

  It is supposed to return one of:

  * `{:ok, pipeline_topology, initial_state}` - if there are some children,
    but the pipeline has to remain stopped
  * `{:ok, initial_state}` - if there are no children but the pipeline has to
    remain stopped,
  * `{:play, pipeline_topology, initial_state}` - if there are some children,
    and the pipeline has to immediately start playing,
  * `{:error, reason}` - on error.

  See `Membrane.Pipeline.Spec` for more information about how to define
  elements and links in the pipeline.
  """
  @callback handle_init(pipeline_options_t) ::
              {:ok, any}
              | {:ok, Spec.t(), any}
              | {:play, Spec.t(), any}

  @doc """
  Callback invoked on if any of the child Element has sent a message.

  It will receive message, sender name and state.

  It is supposed to return `{:ok, state}`.
  """
  @callback handle_message(Membrane.Message.t(), Membrane.Element.name_t(), any) :: {:ok, any}

  @doc """
  Callback invoked when pipeline is receiving message of other kind. It will
  receive the message and pipeline state.

  If it returns `{:ok, new_state}` it just updates pipeline's state to the new
  state.

  If it returns `{:ok, command_list, new_state}` it executes given commands.

  If it returns `{:error, reason, new_state}` it indicates that something
  went wrong, and pipeline was unable to handle callback. Error along with
  reason will be propagated to the message bus and state will be updated to
  the new state.
  """
  @callback handle_other(any, any) ::
              {:ok, any}
              | {:ok, callback_return_commands_t, any}
>>>>>>> 3975c672

  # Private API

  @doc false
  def init(module) when is_atom(module) do
    init({module, module |> Helper.Module.struct()})
  end

  def init(%module{} = pipeline_options) do
    init({module, pipeline_options})
  end

  def init({module, pipeline_options}) do
    with [init: {{:ok, spec}, internal_state}] <- [init: module.handle_init(pipeline_options)],
         state = %State{internal_state: internal_state, module: module} do
      send(self(), [:membrane_pipeline_spec, spec])
      {:ok, state}
    else
      [init: {:error, reason}] ->
        warn_error(
          """
          Pipeline handle_init callback returned an error
          """,
          reason
        )

        {:stop, {:pipeline_init, reason}}

      [init: other] ->
        reason = {:handle_init_invalid_return, other}

        warn_error(
          """
          Pipeline's handle_init replies are expected to be {:ok, {spec, state}}
          but got #{inspect(other)}.

          This is probably a bug in your pipeline's code, check return value
          of #{module}.handle_init/1.
          """,
          reason
        )

        {:stop, {:pipeline_init, reason}}

      {:error, reason} ->
        warn_error("Error during pipeline initialization", reason)
        {:stop, {:pipeline_init, reason}}
    end
  end

  def is_pipeline?(module) do
    module |> Helper.Module.check_behaviour(:is_membrane_pipeline)
  end

  defp handle_spec(%Spec{children: children, links: links}, state) do
    debug("""
    Initializing pipeline spec
    children: #{inspect(children)}
    links: #{inspect(links)}
    """)

    with {:ok, children} <- children |> parse_children,
         # TODO: add dedup_children veryfying that there are no duplicate children
         {children, state} = children |> resolve_children(state),
         {:ok, {children_to_pids, pids_to_children}} <- children |> start_children,
         state = %State{
           state
           | pids_to_children: Map.merge(state.pids_to_children, pids_to_children),
             children_to_pids: Map.merge(state.children_to_pids, children_to_pids)
         },
         {:ok, links} <- links |> parse_links,
         {{:ok, links}, state} <- links |> resolve_links(state),
         :ok <- links |> link_children(state),
         {children_names, children_pids} = children_to_pids |> Enum.unzip(),
         :ok <- children_pids |> set_children_message_bus,
         {:ok, state} <- exec_and_handle_callback(:handle_spec_started, [children_names], state),
         :ok <-
           children_pids
           |> Helper.Enum.each_with(&Element.change_playback_state(&1, state.playback.state)) do
      debug("""
      Initializied pipeline spec
      children: #{inspect(children)}
      children pids: #{inspect(children_to_pids)}
      links: #{inspect(links)}
      """)

      {{:ok, children_names}, state}
    else
      {:error, reason} ->
        warn_error("Failed to initialize pipeline spec", {:cannot_handle_spec, reason})
    end
  end

  defp parse_children(children) when is_map(children) or is_list(children),
    do: children |> Helper.Enum.map_with(&parse_child/1)

  defp parse_child({name, {module, options, params}})
       when is_atom(name) and is_atom(module) and is_list(params) do
    {:ok, %{name: name, module: module, options: options, params: params}}
  end

  defp parse_child({name, {module, options}}), do: parse_child({name, {module, options, []}})
  defp parse_child({name, %module{} = options}), do: parse_child({name, {module, options}})

  defp parse_child({name, module}),
    do: parse_child({name, {module, module |> Helper.Module.struct()}})

  defp parse_child(config), do: {:error, invalid_child_config: config}

  defp resolve_children(children, state), do: children |> Enum.map_reduce(state, &resolve_child/2)

  defp resolve_child(%{name: name, params: params} = child, state) do
    cond do
      params |> Keyword.get(:indexed) ->
        {id, state} = state |> State.get_increase_child_id(name)
        {%{child | name: {name, id}}, state}

      true ->
        {child, state}
    end
  end

  # Starts children based on given specification and links them to the current
  # process in the supervision tree.
  #
  # On success it returns `{:ok, {names_to_pids, pids_to_names}}` where two
  # values returned are maps that allow to easily map child names to process PIDs
  # in both ways.
  #
  # On error it returns `{:error, reason}`.
  #
  # Please note that this function is not atomic and in case of error there's
  # a chance that some of children will remain running.
  defp start_children(children) do
    debug("Starting children: #{inspect(children)}")

    with {:ok, result} <- children |> Helper.Enum.map_with(&start_child/1) do
      {names, pids} = result |> Enum.unzip()
      {:ok, {names |> Map.new(), pids |> Map.new()}}
    end
  end

  # Recursion that starts children processes, case when both module and options
  # are provided.
  defp start_child(%{name: name, module: module, options: options}) do
    debug("Pipeline: starting child: name: #{inspect(name)}, module: #{inspect(module)}")

    with {:ok, pid} <- Element.start_link(self(), module, name, options),
         :ok <- Element.set_controlling_pid(pid, self()) do
      {:ok, {{name, pid}, {pid, name}}}
    else
      {:error, reason} ->
        warn_error("Cannot start child #{inspect(name)}", {:cannot_start_child, name, reason})
    end
  end

  defp parse_links(links), do: links |> Helper.Enum.map_with(&parse_link/1)

  defp parse_link(link) do
    with {:ok, link} <-
           link
           ~> (
             {{from, from_pad}, {to, to_pad, params}} ->
               {:ok,
                %{
                  from: %{element: from, pad: from_pad},
                  to: %{element: to, pad: to_pad},
                  params: params
                }}

             {{from, from_pad}, {to, to_pad}} ->
               {:ok,
                %{
                  from: %{element: from, pad: from_pad},
                  to: %{element: to, pad: to_pad},
                  params: []
                }}

             _ ->
               {:error, :invalid_link}
           ),
         :ok <- [link.from.pad, link.to.pad] |> Helper.Enum.each_with(&parse_pad/1) do
      {:ok, link}
    else
      {:error, reason} -> {:error, {:invalid_link, link, reason}}
    end
  end

  defp parse_pad(name)
       when is_atom(name or is_binary(name)) do
    :ok
  end

  defp parse_pad(pad), do: {:error, {:invalid_pad_format, pad}}

  defp resolve_links(links, state) do
    links
    |> Helper.Enum.map_reduce_with(state, fn %{from: from, to: to} = link, st ->
      with {{:ok, from}, st} <- from |> resolve_link(st),
           {{:ok, to}, st} <- to |> resolve_link(st),
           do: {{:ok, %{link | from: from, to: to}}, st}
    end)
  end

  defp resolve_link(%{element: element, pad: pad_name} = elementpad, state) do
    element =
      cond do
        state |> State.is_dynamic?(element) ->
          {:ok, last_id} = state |> State.get_last_child_id(element)
          {element, last_id}

        true ->
          element
      end

    with {:ok, pid} <- state |> State.get_child(element),
         {:ok, pad_name} <- pid |> GenServer.call({:membrane_get_pad_full_name, [pad_name]}) do
      {{:ok, %{element: element, pad: pad_name}}, state}
    else
      {:error, reason} -> {:error, {:resolve_link, elementpad, reason}}
    end
  end

  # Links children based on given specification and map for mapping children
  # names into PIDs.
  #
  # On success it returns `:ok`.
  #
  # On error it returns `{:error, {reason, failed_link}}`.
  #
  # Please note that this function is not atomic and in case of error there's
  # a chance that some of children will remain linked.
  defp link_children(links, state) do
    debug("Linking children: links = #{inspect(links)}")

    with :ok <- links |> Helper.Enum.each_with(&do_link_children(&1, state)),
         :ok <-
           state.pids_to_children
           |> Helper.Enum.each_with(fn {pid, _} -> pid |> Element.handle_linking_finished() end),
         do: :ok
  end

  defp do_link_children(%{from: from, to: to, params: params} = link, state) do
    with {:ok, from_pid} <- state |> State.get_child(from.element),
         {:ok, to_pid} <- state |> State.get_child(to.element),
         :ok <- Element.link(from_pid, to_pid, from.pad, to.pad, params) do
      :ok
    else
      {:error, reason} -> {:error, {:cannot_link, link, reason}}
    end
  end

  defp set_children_message_bus(elements_pids) do
    with :ok <-
           elements_pids
           |> Helper.Enum.each_with(fn pid ->
             pid |> Element.set_message_bus(self())
           end) do
      :ok
    else
      {:error, reason} -> {:error, {:cannot_set_message_bus, reason}}
    end
  end

  @doc false
  def handle_playback_state(_old, new, %State{pids_to_children: pids_to_children} = state) do
    children_pids = pids_to_children |> Map.keys()

    children_pids
    |> Enum.each(fn child ->
      Element.change_playback_state(child, new)
    end)

    state = %{state | pending_pids: children_pids |> MapSet.new()}
    state |> suspend_playback_change
  end

  @doc false
  def handle_playback_state_changed(_old, :stopped, %State{terminating?: true} = state) do
    send(self(), :membrane_stop_and_terminate)
    {:ok, state}
  end

  def handle_playback_state_changed(_old, _new, state), do: {:ok, state}

  @doc false
  def handle_info(
        {:membrane_playback_state_changed, _pid, _new_playback_state},
        %State{pending_pids: pending_pids} = state
      )
      when pending_pids == %MapSet{} do
    {:ok, state} |> noreply
  end

  @doc false
  def handle_info(
        {:membrane_playback_state_changed, _pid, new_playback_state},
        %State{playback: %Playback{pending_state: pending_playback_state}} = state
      )
      when new_playback_state != pending_playback_state do
    {:ok, state} |> noreply
  end

  @doc false
  def handle_info(
        {:membrane_playback_state_changed, pid, new_playback_state},
        %State{playback: %Playback{state: current_playback_state}, pending_pids: pending_pids} =
          state
      ) do
    new_pending_pids = pending_pids |> MapSet.delete(pid)
    new_state = %{state | pending_pids: new_pending_pids}

    if new_pending_pids != pending_pids and new_pending_pids |> Enum.empty?() do
      {callback, args} =
        case {current_playback_state, new_playback_state} do
          {_, :prepared} -> {:handle_prepare, [current_playback_state]}
          {:prepared, :playing} -> {:handle_play, []}
          {:prepared, :stopped} -> {:handle_stop, []}
        end

      with {:ok, new_state} <- exec_and_handle_callback(callback, args, new_state) do
        continue_playback_change(new_state)
      else
        error -> error
      end
    else
      {:ok, new_state}
    end
    |> noreply(new_state)
  end

  @doc false
  def handle_info({:membrane_change_playback_state, new_state}, state) do
    resolve_playback_change(new_state, state) |> noreply(state)
  end

  @doc false
  def handle_info(:membrane_stop_and_terminate, state) do
    case state.playback.state do
      :stopped ->
        {:stop, :normal, state}

      _ ->
        state = %{state | terminating?: true}
        lock_playback_state(:stopped, state) |> noreply(state)
    end
  end

  @doc false
  def handle_info([:membrane_pipeline_spec, spec], state) do
    with {{:ok, _children}, state} <- spec |> handle_spec(state) do
      {:ok, state}
    end
    |> noreply(state)
  end

  @doc false
  def handle_info([:membrane_message, from, %Membrane.Message{} = message], state) do
    with {:ok, _} <- state |> State.get_child(from) do
      exec_and_handle_callback(:handle_message, [message, from], state)
    end
    |> noreply(state)
  end

  @doc false
  # Callback invoked on other incoming message
  def handle_info(message, state) do
    exec_and_handle_callback(:handle_other, [message], state)
    |> noreply(state)
  end

  def handle_action({:forward, {elementname, message}}, _cb, _params, state) do
    with {:ok, pid} <- state |> State.get_child(elementname) do
      send(pid, message)
      {:ok, state}
    else
      {:error, reason} ->
        {:error, {:cannot_forward_message, [element: elementname, message: message], reason}}
    end
  end

  def handle_action({:spec, spec = %Spec{}}, _cb, _params, state) do
    with {{:ok, _children}, state} <- handle_spec(spec, state), do: {:ok, state}
  end

  def handle_action({:remove_child, children}, _cb, _params, state) do
    with {{:ok, pids}, state} <-
           children
           |> Helper.listify()
           |> Helper.Enum.map_reduce_with(state, fn c, st -> State.pop_child(st, c) end),
         :ok <- pids |> Helper.Enum.each_with(&Element.stop/1),
         :ok <- pids |> Helper.Enum.each_with(&Element.unlink/1),
         :ok <- pids |> Helper.Enum.each_with(&Element.shutdown/1) do
      {:ok, state}
    else
      {:error, reason} -> {:error, {:cannot_remove_children, children, reason}}
    end
  end

  def handle_action(action, callback, params, state) do
<<<<<<< HEAD
    warn """
    Pipelines' #{inspect state.module} #{inspect callback} returned invalid
    action: #{inspect action}. For available actions check Membrane.Pipeline
    callback_action_t type.
    """
    super(action, callback, params, state)
=======
    available_actions = [
      "{:forward, {elementname, message}}",
      "{:spec, spec}",
      "{:remove_child, children}"
    ]

    handle_invalid_action(action, callback, params, available_actions, __MODULE__, state)
>>>>>>> 3975c672
  end

  defmacro __using__(_) do
    quote location: :keep do
      alias Membrane.Pipeline
      @behaviour Membrane.Pipeline

      @doc """
      Enables to check whether module is membrane pipeline
      """
      @impl true
      def is_membrane_pipeline, do: true

      # Default implementations

      @doc false
      @impl true
      def handle_init(_options), do: {:ok, %{}}

      @doc false
      @impl true
      def handle_prepare(_playback_state, state), do: {:ok, state}

      @doc false
      @impl true
      def handle_play(state), do: {:ok, state}

      @doc false
      @impl true
      def handle_stop(state), do: {:ok, state}

      @doc false
      @impl true
      def handle_message(_message, _from, state), do: {:ok, state}

      @doc false
      @impl true
      def handle_other(_message, state), do: {:ok, state}

      @doc false
      @impl true
      def handle_spec_started(_new_children, state), do: {:ok, state}

      defoverridable handle_init: 1,
                     handle_prepare: 2,
                     handle_play: 1,
                     handle_stop: 1,
                     handle_message: 3,
                     handle_other: 2,
                     handle_spec_started: 2
    end
  end
end<|MERGE_RESOLUTION|>--- conflicted
+++ resolved
@@ -8,11 +8,7 @@
   use GenServer
   use Membrane.Mixins.Playback
   alias Membrane.Pipeline.{State, Spec}
-<<<<<<< HEAD
   alias Membrane.{Element, Message}
-=======
-  alias Membrane.Element
->>>>>>> 3975c672
   use Membrane.Helper
   import Helper.GenServer
 
@@ -27,7 +23,6 @@
   # start/start_link functions.
   @type pipeline_options_t :: struct | nil
 
-<<<<<<< HEAD
   @type callback_action_t :: {:spec, Spec.t} | {:forward, {Element.name_t, message::any}} | {:remove_child, Element.name_t | [Element.name_t]}
 
   @type callback_return_t :: CallbackHandler.callback_return_t(callback_action_t, State.internal_state_t)
@@ -49,14 +44,6 @@
   @callback handle_other(any, State.internal_state_t) :: callback_return_t
 
   @callback handle_spec_started([Element.name_t], State.internal_state_t) :: callback_action_t
-=======
-  # Type that defines a single command that may be returned from handle_*
-  # callbacks.
-  #
-  # If it is `{:forward, {child_name, message}}` it will cause sending
-  # given message to the child.
-  @type callback_return_command_t :: {:forward, {Membrane.Element.name_t(), any}}
->>>>>>> 3975c672
 
 
   @doc """
@@ -116,60 +103,6 @@
     :ok
   end
 
-<<<<<<< HEAD
-=======
-  @callback is_membrane_pipeline :: true
-
-  @doc """
-  Callback invoked on process initialization.
-
-  It will receive pipeline options passed to `start_link/4` or `start/4`.
-
-  It is supposed to return one of:
-
-  * `{:ok, pipeline_topology, initial_state}` - if there are some children,
-    but the pipeline has to remain stopped
-  * `{:ok, initial_state}` - if there are no children but the pipeline has to
-    remain stopped,
-  * `{:play, pipeline_topology, initial_state}` - if there are some children,
-    and the pipeline has to immediately start playing,
-  * `{:error, reason}` - on error.
-
-  See `Membrane.Pipeline.Spec` for more information about how to define
-  elements and links in the pipeline.
-  """
-  @callback handle_init(pipeline_options_t) ::
-              {:ok, any}
-              | {:ok, Spec.t(), any}
-              | {:play, Spec.t(), any}
-
-  @doc """
-  Callback invoked on if any of the child Element has sent a message.
-
-  It will receive message, sender name and state.
-
-  It is supposed to return `{:ok, state}`.
-  """
-  @callback handle_message(Membrane.Message.t(), Membrane.Element.name_t(), any) :: {:ok, any}
-
-  @doc """
-  Callback invoked when pipeline is receiving message of other kind. It will
-  receive the message and pipeline state.
-
-  If it returns `{:ok, new_state}` it just updates pipeline's state to the new
-  state.
-
-  If it returns `{:ok, command_list, new_state}` it executes given commands.
-
-  If it returns `{:error, reason, new_state}` it indicates that something
-  went wrong, and pipeline was unable to handle callback. Error along with
-  reason will be propagated to the message bus and state will be updated to
-  the new state.
-  """
-  @callback handle_other(any, any) ::
-              {:ok, any}
-              | {:ok, callback_return_commands_t, any}
->>>>>>> 3975c672
 
   # Private API
 
@@ -570,22 +503,12 @@
   end
 
   def handle_action(action, callback, params, state) do
-<<<<<<< HEAD
     warn """
     Pipelines' #{inspect state.module} #{inspect callback} returned invalid
     action: #{inspect action}. For available actions check Membrane.Pipeline
     callback_action_t type.
     """
     super(action, callback, params, state)
-=======
-    available_actions = [
-      "{:forward, {elementname, message}}",
-      "{:spec, spec}",
-      "{:remove_child, children}"
-    ]
-
-    handle_invalid_action(action, callback, params, available_actions, __MODULE__, state)
->>>>>>> 3975c672
   end
 
   defmacro __using__(_) do
