defmodule Membrane.CrashGroup do
  @moduledoc """
  Module containing types and functions for operating on crash groups.
  Crash groups can be used through `Membrane.ChildrenSpec`.
  """
  @type mode_t() :: :temporary | nil
<<<<<<< HEAD
=======
  @type name_t() :: any()
  @type t :: {name_t, mode_t}
>>>>>>> 8995c4c0
end<|MERGE_RESOLUTION|>--- conflicted
+++ resolved
@@ -4,9 +4,6 @@
   Crash groups can be used through `Membrane.ChildrenSpec`.
   """
   @type mode_t() :: :temporary | nil
-<<<<<<< HEAD
-=======
   @type name_t() :: any()
   @type t :: {name_t, mode_t}
->>>>>>> 8995c4c0
 end