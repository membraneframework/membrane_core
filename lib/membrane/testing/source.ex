defmodule Membrane.Testing.Source do
  @moduledoc """
  Testing Element for supplying data based on generator function passed through
  options.

  ## Example usage

  As mentioned earlier you can use this element in one of two ways, providing
  either a generator function or an `Enumerable.t`.

  ```
  %Sink{output: [0xA1, 0xB2, 0xC3, 0xD4]}
  ```

  In order to specify `Membrane.Testing.Sink` with generator function you need
  to provide initial state and function that matches `t:generator/0` type.
  ```
  generator_function = fn state, size ->
    #generate some buffers
    {actions, state + 1}
  end
  %Sink{output: {1, generator_function}}
  ```
  """

<<<<<<< HEAD
  use Membrane.Element.Base.Source
=======
  use Membrane.Source
  use Bunch
>>>>>>> 9632fe40
  alias Membrane.Buffer
  alias Membrane.Element.Action
  alias Membrane.Event.EndOfStream

  @type generator ::
          (state :: any(), buffers_cnt :: pos_integer -> {[Action.t()], state :: any()})

  def_output_pad :output, caps: :any

  def_options output: [
                spec: {initial_state :: any(), generator} | Enum.t(),
                default: {0, &__MODULE__.default_buf_gen/2},
                description: """
                If `output` is an enumerable with `Membrane.Payload.t()` then
                buffer containing those payloads will be sent through the
                `:output` pad and followed by `Membrane.Event.EndOfStream`.

                If `output` is a `{initial_state, function}` tuple then the
                the function will be invoked each time `handle_demand` is called.
                It is an action generator that takes two arguments.
                The first argument is the state that is initially set to
                `initial_state`. The second one defines the size of the demand.
                Such function should return `{actions, next_state}` where
                `actions` is a list of actions that will be returned from
                `handle_demand/4` and `next_state` is the value that will be
                used for the next call.
                """
              ]

  @impl true
  def handle_init(%__MODULE__{output: output} = opts) do
    opts = Map.from_struct(opts)

    case output do
      {initial_state, generator} when is_function(generator) ->
        {:ok, opts |> Map.merge(%{generator_state: initial_state, output: generator})}

      _enumerable_output ->
        {:ok, opts}
    end
  end

  @impl true
  def handle_demand(:output, size, :buffers, _ctx, state) do
    {actions, state} = get_actions(state, size)
    {{:ok, actions}, state}
  end

  @spec default_buf_gen(integer(), integer()) :: {[Action.t()], integer()}
  def default_buf_gen(generator_state, size) do
    buffers =
      generator_state..(size + generator_state - 1)
      |> Enum.map(fn generator_state ->
        %Buffer{payload: <<generator_state::16>>}
      end)

    action = [buffer: {:output, buffers}]
    {action, generator_state + size}
  end

  defp get_actions(%{generator_state: generator_state, output: actions_generator} = state, size)
       when is_function(actions_generator) do
    {actions, generator_state} = actions_generator.(generator_state, size)
    {actions, %{state | generator_state: generator_state}}
  end

  defp get_actions(%{output: output} = state, size) do
    {payloads, output} = Enum.split(output, size)
    buffers = Enum.map(payloads, &%Buffer{payload: &1})

    actions =
      case output do
        [] -> [buffer: {:output, buffers}, event: {:output, %EndOfStream{}}]
        _ -> [buffer: {:output, buffers}]
      end

    {actions, %{state | output: output}}
  end
end<|MERGE_RESOLUTION|>--- conflicted
+++ resolved
@@ -23,12 +23,7 @@
   ```
   """
 
-<<<<<<< HEAD
-  use Membrane.Element.Base.Source
-=======
   use Membrane.Source
-  use Bunch
->>>>>>> 9632fe40
   alias Membrane.Buffer
   alias Membrane.Element.Action
   alias Membrane.Event.EndOfStream
