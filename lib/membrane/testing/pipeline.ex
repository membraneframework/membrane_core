defmodule Membrane.Testing.Pipeline do
  @moduledoc """
  This Pipeline was created to reduce testing boilerplate and ease communication
  with its children. It also provides a utility for informing testing process about
  playback state changes and received notifications.

  When you want a build Pipeline to test your children you need three things:
   - Pipeline Module
   - List of children
   - Links between those children

  To start a testing pipeline you need to build
  a keyword list representing the options used to determine the pipeline's behaviour and then
  pass that options list to the `Membrane.Testing.Pipeline.start_link/2`.
  The testing pipeline can be started in one of two modes - either with its `:default` behaviour, or by
  injecting a custom module behaviour. The usage of a `:default` pipeline implementation is presented below:

  ```
  children = [
      el1: MembraneElement1,
      el2: MembraneElement2,
      ...
  ]
  options =  [
    module: :default # :default is the default value for this parameter, so you do not need to pass it here
    links: Membrane.ParentSpec.link_linear(children)
  ]
  {:ok, pipeline} = Membrane.Testing.Pipeline.start_link(options)
  ```
  Note, that we have used `Membrane.Testing.ParentSpec.link_linear/1` function, that creates the list of links
  for the given list of children, linking them in linear manner (that means - children are linked in a way that
  `:output` pad of a given child is linked to `:input` pad of subsequent child). That is the case
  which is often used while creating testing pipelines. Be aware, that `Membrane.Testing.ParentSpec.link_linear/1`
  creates also a children specification itself, which means, that you cannot pass that children specification
  as another option's argument (adding `children: children` option would lead to a duplication of children specifications).
  If you need to link children in a different manner, you can of course do it by passing an appropriate list
  of links as a `:links` option, just as you would do with a regular pipeline.

  You can also pass your custom pipeline's module as a `:module` option of
  the options list. Every callback of the module
  will be executed before the callbacks of Testing.Pipeline.
  Passed module has to return a proper spec. There should be no children
  nor links specified in options passed to test pipeline as that would
  result in a failure.

  ```
  options = [
    module: Your.Module
  ]
  {:ok, pipeline} = Membrane.Testing.Pipeline.start_link(options)
  ```

  See `Membrane.Testing.Pipeline.pipeline_keyword_list_t()` for available options.

  ## Assertions

  This pipeline is designed to work with `Membrane.Testing.Assertions`. Check
  them out or see example below for more details.

  ## Messaging children

  You can send messages to children using their names specified in the children
  list. Please check `message_child/3` for more details.

  ## Example usage

  Firstly, we can start the pipeline providing its options as a keyword list:
      children = [
          source: %Membrane.Testing.Source{},
          tested_element: TestedElement,
          sink: %Membrane.Testing.Sink{}
      ]
      {:ok, pipeline} = Membrane.Testing.Pipeline.start_link(links: Membrane.ParentSpec.link_linear(children))

  We can now wait till the end of the stream reaches the sink element (don't forget
  to import `Membrane.Testing.Assertions`):

      assert_end_of_stream(pipeline, :sink)

  We can also assert that the `Membrane.Testing.Sink` processed a specific
  buffer:

      assert_sink_buffer(pipeline, :sink, %Membrane.Buffer{payload: 1})

  """

  use Membrane.Pipeline

  alias Membrane.{Element, Pipeline}
  alias Membrane.ParentSpec
  alias Membrane.Testing.Notification

  require Membrane.Logger

  defmodule Options do
    @moduledoc """
    @deprecated
    Structure representing `options` passed to testing pipeline.

    ## Struct fields

    - `:test_process` - `pid` of process that shall receive messages from testing pipeline, e.g. when pipeline's playback state changes.
      This allows using `Membrane.Testing.Assertions`
    - `:elements` - a list of element specs. Allows to create a simple pipeline without defining a module for it.
    - `:links` - a list describing the links between children. If ommited (or set to `nil`), they will be populated automatically
      based on the children order using default pad names.
    - `:module` - pipeline module with custom callbacks - useful if a simple list of children is not enough.
    - `:custom_args`- arguments for the module's `handle_init` callback.
    """

    defstruct [:elements, :links, :test_process, :module, :custom_args]

    @type t :: %__MODULE__{
            test_process: pid() | nil,
            elements: ParentSpec.children_spec_t() | nil,
            links: ParentSpec.links_spec_t() | nil,
            module: module() | nil,
            custom_args: Pipeline.pipeline_options_t() | nil
          }
  end

  defmodule State do
    @moduledoc """
    Structure representing `state`.

    ##  Test Process
    `pid` of process that shall receive messages when Pipeline invokes playback
    state change callback and receives notification.

    ## Module
    Pipeline Module with custom callbacks.

    ## Custom Pipeline State
    State of the pipeline defined by Module.
    """

    @enforce_keys [:test_process, :module]
    defstruct @enforce_keys ++ [:custom_pipeline_state]

    @type t :: %__MODULE__{
            test_process: pid() | nil,
            module: module() | nil,
            custom_pipeline_state: any
          }
  end

  @type default_pipeline_keyword_list_t :: [
          module: :default,
          children: ParentSpec.children_spec_t(),
          links: ParentSpec.links_spec_t(),
          test_process: pid()
        ]
  @type custom_pipeline_keyword_list_t :: [
          module: module(),
          custom_args: Pipeline.pipeline_options_t(),
          test_process: pid()
        ]
  @type pipeline_keyword_list_t ::
          default_pipeline_keyword_list_t() | custom_pipeline_keyword_list_t()

  @spec start_link(Options.t() | pipeline_keyword_list_t(), GenServer.options()) ::
          GenServer.on_start()
  def start_link(pipeline_options, process_options \\ [])

  def start_link(pipeline_options, process_options) when is_struct(pipeline_options, Options) do
    Membrane.Logger.warn(
      "Please pass options to Membrane.Testing.Pipeline.start_link/2 as keyword list, instead of using Membrane.Testing.Options"
    )

    do_start(:start_link, pipeline_options, process_options)
  end

  def start_link(pipeline_options, process_options) do
    pipeline_options = transform_pipeline_options(pipeline_options)
    do_start(:start_link, pipeline_options, process_options)
  end

  @spec start(Options.t() | pipeline_keyword_list_t(), GenServer.options()) ::
          GenServer.on_start()
  def start(pipeline_options, process_options \\ [])

  def start(pipeline_options, process_options) when is_struct(pipeline_options, Options) do
    Membrane.Logger.warn(
      "Please pass options to Membrane.Testing.Pipeline.start/2 as keyword list, instead of using Membrane.Testing.Options"
    )

    do_start(:start, pipeline_options, process_options)
  end

  def start(pipeline_options, process_options) do
    pipeline_options = transform_pipeline_options(pipeline_options)
    do_start(:start, pipeline_options, process_options)
  end

  defp transform_pipeline_options(pipeline_options) do
    module = Keyword.get(pipeline_options, :module, :default)

    case module do
      :default ->
        children = Keyword.get(pipeline_options, :children, [])
        links = Keyword.get(pipeline_options, :links, [])
        test_process = Keyword.get(pipeline_options, :test_process)
        %{module: :default, children: children, links: links, test_process: test_process}

      module when is_atom(module) ->
        case Code.ensure_compiled(module) do
          {:module, _} ->
            custom_args = Keyword.get(pipeline_options, :custom_args)
            test_process = Keyword.get(pipeline_options, :test_process)
            %{module: module, custom_args: custom_args, test_process: test_process}

          {:error, _} ->
            raise "Unknown module: #{inspect(module)}"
        end

      not_a_module ->
        raise "Not a module: #{inspect(not_a_module)}"
    end
  end

  defp do_start(_type, %Options{elements: nil, module: nil}, _process_options) do
    raise """

    You provided no information about pipeline contents. Please provide either:
     - list of children via `:children` field of Options struct with optional links between
     them via `:links` field of `Options` struct
     - module that implements `Membrane.Pipeline` callbacks via `module` field of `Options`
     struct
    """
  end

  defp do_start(_type, %Options{elements: children, module: module}, _process_options)
       when is_atom(module) and module != nil and children != nil do
    raise """

    When working with Membrane.Testing.Pipeline you can't provide both
    override module and children list in the Membrane.Testing.Pipeline.Options
    struct.
    """
  end

  defp do_start(type, options, process_options) do
    pipeline_options = default_options(options)
    args = [__MODULE__, pipeline_options, process_options]
    apply(Pipeline, type, args)
  end

  @doc """
  Sends message to a child by Element name.

  ## Example

  Knowing that `pipeline` has child named `sink`, message can be sent as follows:

      message_child(pipeline, :sink, {:message, "to handle"})
  """
  @spec message_child(pid(), Element.name_t(), any()) :: :ok
  def message_child(pipeline, child, message) do
    send(pipeline, {:for_element, child, message})
    :ok
  end

  @doc """
  Executes specified actions in the pipeline.

  The actions are returned from the `handle_info` callback.
  """
  @spec execute_actions(pid(), Keyword.t()) :: :ok
  def execute_actions(pipeline, actions) do
    send(pipeline, {__MODULE__, :__execute_actions__, actions})
    :ok
  end

  @impl true
  def handle_init(%Options{links: nil, module: nil} = options) do
    {links, children} =
      if length(options.elements) <= 1 do
        {[], options.elements}
      else
        {ParentSpec.link_linear(options.elements), []}
      end

    options_map = %{children: children, links: links, test_process: options.test_process}
    do_handle_init_for_default_implementation(options_map)
  end

  @impl true
  def handle_init(%Options{module: nil} = options) do
    options_map = %{
      children: options.elements,
      links: options.links,
      test_process: options.test_process
    }

    do_handle_init_for_default_implementation(options_map)
  end

  @impl true
  def handle_init(%Options{links: nil, elements: nil} = options) do
    options_map = %{
      test_process: options.test_process,
      module: options.module,
      custom_args: options.custom_args
    }

    do_handle_init_with_custom_module(options_map)
  end

  @impl true
  def handle_init(%{module: :default} = options) do
    do_handle_init_for_default_implementation(options)
  end

  @impl true
  def handle_init(%{module: _module} = options) do
    do_handle_init_with_custom_module(options)
  end

  defp do_handle_init_for_default_implementation(options) do
    spec = %Membrane.ParentSpec{
      children: options.children,
      links: options.links
    }

    new_state = %State{test_process: options.test_process, module: nil}
    {{:ok, [spec: spec, playback: :playing]}, new_state}
  end

  defp do_handle_init_with_custom_module(options) do
    new_state = %State{
      test_process: options.test_process,
      module: options.module,
      custom_pipeline_state: options.custom_args
    }

    injected_module_result = eval_injected_module_callback(:handle_init, [], new_state)
    testing_pipeline_result = {:ok, new_state}

    combine_results(injected_module_result, testing_pipeline_result)
  end

  @impl true
  def handle_stopped_to_prepared(ctx, %State{} = state) do
    {custom_actions, custom_state} =
      eval_injected_module_callback(
        :handle_stopped_to_prepared,
        [ctx],
        state
      )

    :ok = notify_playback_state_changed(state.test_process, :stopped, :prepared)

    {custom_actions, Map.put(state, :custom_pipeline_state, custom_state)}
  end

  @impl true
  def handle_prepared_to_playing(ctx, %State{} = state) do
    {custom_actions, custom_state} =
      eval_injected_module_callback(
        :handle_prepared_to_playing,
        [ctx],
        state
      )

    :ok = notify_playback_state_changed(state.test_process, :prepared, :playing)

    {custom_actions, Map.put(state, :custom_pipeline_state, custom_state)}
  end

  @impl true
  def handle_playing_to_prepared(ctx, %State{} = state) do
    {custom_actions, custom_state} =
      eval_injected_module_callback(
        :handle_playing_to_prepared,
        [ctx],
        state
      )

    :ok = notify_playback_state_changed(state.test_process, :playing, :prepared)

    {custom_actions, Map.put(state, :custom_pipeline_state, custom_state)}
  end

  @impl true
  def handle_prepared_to_stopped(ctx, %State{} = state) do
    {custom_actions, custom_state} =
      eval_injected_module_callback(
        :handle_prepared_to_stopped,
        [ctx],
        state
      )

    :ok = notify_playback_state_changed(state.test_process, :prepared, :stopped)

    {custom_actions, Map.put(state, :custom_pipeline_state, custom_state)}
  end

  @impl true
  def handle_notification(
        %Notification{payload: notification},
        from,
        _ctx,
        %State{} = state
      ) do
    :ok = notify_test_process(state.test_process, {:handle_notification, {notification, from}})
    {:ok, state}
  end

  @impl true
  def handle_notification(notification, from, ctx, %State{} = state) do
    {custom_actions, custom_state} =
      eval_injected_module_callback(
        :handle_notification,
        [notification, from, ctx],
        state
      )

    :ok = notify_test_process(state.test_process, {:handle_notification, {notification, from}})

    {custom_actions, Map.put(state, :custom_pipeline_state, custom_state)}
  end

  @impl true
  def handle_spec_started(children, ctx, %State{} = state) do
    {custom_actions, custom_state} =
      eval_injected_module_callback(
        :handle_spec_started,
        [children, ctx],
        state
      )

    {custom_actions, Map.put(state, :custom_pipeline_state, custom_state)}
  end

  @impl true
<<<<<<< HEAD
  def handle_info({:exec_actions, actions}, _ctx, %State{} = state) do
=======
  def handle_other({__MODULE__, :__execute_actions__, actions}, _ctx, %State{} = state) do
>>>>>>> d00a1bd2
    {{:ok, actions}, state}
  end

  @impl true
  def handle_info({:for_element, element, message}, ctx, %State{} = state) do
    injected_module_result =
      eval_injected_module_callback(
        :handle_info,
        [{:for_element, element, message}, ctx],
        state
      )

    testing_pipeline_result = {{:ok, forward: {element, message}}, state}

    combine_results(injected_module_result, testing_pipeline_result)
  end

  @impl true
<<<<<<< HEAD
  def handle_info({:execute_actions, actions}, ctx, %State{} = state) do
    injected_module_result =
      eval_injected_module_callback(
        :handle_info,
        [{:execute_actions, actions}, ctx],
        state
      )

    testing_pipeline_result = {{:ok, actions}, state}
    combine_results(injected_module_result, testing_pipeline_result)
  end

  @impl true
  def handle_info(message, ctx, %State{} = state) do
=======
  def handle_other(message, ctx, %State{} = state) do
>>>>>>> d00a1bd2
    {custom_actions, custom_state} =
      eval_injected_module_callback(
        :handle_info,
        [message, ctx],
        state
      )

    :ok = notify_test_process(state.test_process, {:handle_info, message})

    {custom_actions, Map.put(state, :custom_pipeline_state, custom_state)}
  end

  @impl true
  def handle_call(message, ctx, state) do
    {custom_actions, custom_state} =
      eval_injected_module_callback(
        :handle_call,
        [message, ctx],
        state
      )

    :ok = notify_test_process(state.test_process, {:handle_call, message})

    {custom_actions, Map.put(state, :custom_pipeline_state, custom_state)}
  end

  @impl true
  def handle_element_start_of_stream(element, pad, ctx, state) do
    {custom_actions, custom_state} =
      eval_injected_module_callback(
        :handle_element_start_of_stream,
        [element, pad, ctx],
        state
      )

    :ok =
      notify_test_process(state.test_process, {:handle_element_start_of_stream, {element, pad}})

    {custom_actions, Map.put(state, :custom_pipeline_state, custom_state)}
  end

  @impl true
  def handle_element_end_of_stream(element, pad, ctx, state) do
    {custom_actions, custom_state} =
      eval_injected_module_callback(
        :handle_element_end_of_stream,
        [element, pad, ctx],
        state
      )

    :ok = notify_test_process(state.test_process, {:handle_element_end_of_stream, {element, pad}})

    {custom_actions, Map.put(state, :custom_pipeline_state, custom_state)}
  end

  @impl true
  def handle_tick(timer, ctx, state) do
    {custom_actions, custom_state} =
      eval_injected_module_callback(
        :handle_tick,
        [timer, ctx],
        state
      )

    {custom_actions, Map.put(state, :custom_pipeline_state, custom_state)}
  end

  @impl true
  def handle_crash_group_down(group_name, ctx, state) do
    {custom_actions, custom_state} =
      eval_injected_module_callback(
        :handle_crash_group_down,
        [group_name, ctx],
        state
      )

    :ok = notify_test_process(state.test_process, {:handle_crash_group_down, group_name})

    {custom_actions, Map.put(state, :custom_pipeline_state, custom_state)}
  end

  defp default_options(%Options{test_process: nil} = options),
    do: %Options{options | test_process: self()}

  defp default_options(%{test_process: nil} = options),
    do: %{options | test_process: self()}

  defp default_options(options), do: options

  defp eval_injected_module_callback(callback, args, state)

  defp eval_injected_module_callback(_callback, _args, %State{module: nil} = state),
    do: {:ok, state} |> unify_result()

  defp eval_injected_module_callback(callback, args, state) do
    apply(state.module, callback, args ++ [state.custom_pipeline_state]) |> unify_result()
  end

  defp notify_playback_state_changed(test_process, previous, current) do
    notify_test_process(test_process, {:playback_state_changed, previous, current})
  end

  defp notify_test_process(test_process, message) do
    send(test_process, {__MODULE__, self(), message})
    :ok
  end

  defp unify_result({:ok, state}),
    do: {{:ok, []}, state}

  defp unify_result({{_, _}, _} = result),
    do: result

  defp combine_results({custom_actions, custom_state}, {actions, state}) do
    {combine_actions(custom_actions, actions),
     Map.put(state, :custom_pipeline_state, custom_state)}
  end

  defp combine_actions(l, r) do
    case {l, r} do
      {l, :ok} -> l
      {{:ok, actions_l}, {:ok, actions_r}} -> {:ok, actions_l ++ actions_r}
      {_l, r} -> r
    end
  end
end<|MERGE_RESOLUTION|>--- conflicted
+++ resolved
@@ -433,11 +433,7 @@
   end
 
   @impl true
-<<<<<<< HEAD
-  def handle_info({:exec_actions, actions}, _ctx, %State{} = state) do
-=======
-  def handle_other({__MODULE__, :__execute_actions__, actions}, _ctx, %State{} = state) do
->>>>>>> d00a1bd2
+  def handle_info({__MODULE__, :__execute_actions__, actions}, _ctx, %State{} = state) do
     {{:ok, actions}, state}
   end
 
@@ -456,24 +452,7 @@
   end
 
   @impl true
-<<<<<<< HEAD
-  def handle_info({:execute_actions, actions}, ctx, %State{} = state) do
-    injected_module_result =
-      eval_injected_module_callback(
-        :handle_info,
-        [{:execute_actions, actions}, ctx],
-        state
-      )
-
-    testing_pipeline_result = {{:ok, actions}, state}
-    combine_results(injected_module_result, testing_pipeline_result)
-  end
-
-  @impl true
   def handle_info(message, ctx, %State{} = state) do
-=======
-  def handle_other(message, ctx, %State{} = state) do
->>>>>>> d00a1bd2
     {custom_actions, custom_state} =
       eval_injected_module_callback(
         :handle_info,
