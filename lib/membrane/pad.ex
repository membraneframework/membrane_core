--- conflicted
+++ resolved
@@ -84,13 +84,9 @@
   linked to another pad. Thus linking the pad with _k_ other pads, creates _k_
   instances of the pad, and links each with another pad.
   """
-<<<<<<< HEAD
-  @availability_t [:always, :on_request]
-  @type availability_t :: unquote(Bunch.Typespec.enum_to_alternative(@availability_t))
-=======
+
   @type availability_t :: unquote(Bunch.Typespec.enum_to_alternative(@availability_values))
 
->>>>>>> ee0a4d0c
   @typedoc """
   Type describing availability mode of a created pad:
 
