defmodule Membrane.Pipeline.State do
  @moduledoc false
  # Structure representing state of a pipeline. It is a part of the private API.
  # It does not represent state of pipelines you construct, it's a state used
  # internally in Membrane.

  alias Membrane.Core.{Playback, Playbackable}
  alias Membrane.Element
  alias Bunch.Type
  use Bunch

  @derive Playbackable

<<<<<<< HEAD
  @type t :: %Membrane.Pipeline.State{
          internal_state: internal_state_t,
=======
  @type t :: %__MODULE__{
          internal_state: internal_state_t | nil,
>>>>>>> cde636a7
          playback: Playback.t(),
          module: module,
          children: children_t,
          pending_pids: list(pid),
          terminating?: boolean
        }

  @type internal_state_t :: map | struct
  @type child_t :: {Element.name_t(), pid}
  @type children_t :: %{Element.name_t() => pid}

  defstruct internal_state: nil,
            module: nil,
            children: %{},
            playback: %Playback{},
            pending_pids: nil,
            terminating?: false

  @spec add_child(t, Element.name_t(), pid) :: Type.stateful_try_t(t)
  def add_child(%__MODULE__{children: children} = state, child, pid) do
    if not Map.has_key?(children, child) do
      {:ok, %__MODULE__{state | children: children |> Map.put(child, pid)}}
    else
      {{:error, {:duplicate_child, child}}, state}
    end
  end

  @spec get_child_pid(t, Element.name_t()) :: Type.try_t(pid)
  def get_child_pid(%__MODULE__{children: children}, child) do
    with {:ok, pid} <- children[child] |> Bunch.error_if_nil({:unknown_child, child}),
         do: {:ok, pid}
  end

  @spec pop_child(t, Element.name_t()) :: Type.stateful_try_t(pid, t)
  def pop_child(%__MODULE__{children: children} = state, child) do
    {pid, children} = children |> Map.pop(child)

    with {:ok, pid} <- pid |> Bunch.error_if_nil({:unknown_child, child}) do
      state = %__MODULE__{state | children: children}
      {{:ok, pid}, state}
    end
  end

  @spec get_children_names(t) :: [Element.name_t()]
  def get_children_names(%__MODULE__{children: children}) do
    children |> Map.keys()
  end

  @spec get_children(t) :: children_t
  def get_children(%__MODULE__{children: children}) do
    children
  end
end<|MERGE_RESOLUTION|>--- conflicted
+++ resolved
@@ -11,13 +11,8 @@
 
   @derive Playbackable
 
-<<<<<<< HEAD
-  @type t :: %Membrane.Pipeline.State{
-          internal_state: internal_state_t,
-=======
   @type t :: %__MODULE__{
           internal_state: internal_state_t | nil,
->>>>>>> cde636a7
           playback: Playback.t(),
           module: module,
           children: children_t,
