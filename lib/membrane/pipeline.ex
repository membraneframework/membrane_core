--- conflicted
+++ resolved
@@ -102,20 +102,7 @@
           | {:error, any}
 
   @doc """
-<<<<<<< HEAD
-  Enables to check whether module is membrane pipeline
-  """
-  @callback membrane_pipeline? :: true
-
-  @doc """
   Callback invoked on initialization of pipeline.
-=======
-  Callback invoked on initialization of pipeline process. It should parse options
-  and initialize pipeline's internal state. Internally it is invoked inside
-  `c:GenServer.init/1` callback.
-  """
-  @callback handle_init(options :: pipeline_options_t) :: callback_return_t()
->>>>>>> 4ad63c58
 
   This callback is synchronous: the process which started the pipeline waits until `handle_init`
   finishes. For that reason, it's important to do any long-lasting or complex work in `c:handle_setup/2`,
@@ -437,7 +424,6 @@
       unquote(bring_spec)
       unquote(bring_pad)
 
-<<<<<<< HEAD
       @doc """
       Returns child specification for spawning under a supervisor
       """
@@ -450,11 +436,8 @@
         }
       end
 
-      @impl true
-=======
       @doc false
       @spec membrane_pipeline?() :: true
->>>>>>> 4ad63c58
       def membrane_pipeline?, do: true
 
       @impl true
