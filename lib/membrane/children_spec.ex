--- conflicted
+++ resolved
@@ -291,18 +291,6 @@
           node: node() | nil,
           log_metadata: Keyword.t()
         ]
-<<<<<<< HEAD
-  @type children_spec_options_map_t :: %{
-          children_group_id: Child.children_group_id_t(),
-          crash_group_mode: Membrane.CrashGroup.mode_t() | nil,
-          stream_sync: :sinks | [[Child.name_t()]],
-          clock_provider: Child.name_t() | nil,
-          node: node() | nil,
-          log_metadata: Keyword.t(),
-          children_group_id: Child.children_group_id_t()
-        }
-=======
->>>>>>> 62f5fa9d
 
   @typedoc """
   Used to describe the inner topology of the pipeline/bin.
