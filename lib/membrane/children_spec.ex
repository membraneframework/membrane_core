--- conflicted
+++ resolved
@@ -338,7 +338,7 @@
   end
 
   defp do_get_child(child_name, opts) do
-    validate_child_name(child_name)
+    validate_child_name!(child_name)
     {:ok, opts} = Bunch.Config.parse(opts, @default_get_child_options)
 
     child_name = {:__membrane_full_child_name__, opts.group, child_name}
@@ -347,7 +347,7 @@
   end
 
   defp do_get_child(structure_builder, child_name, opts) do
-    validate_child_name(child_name)
+    validate_child_name!(child_name)
     {:ok, opts} = Bunch.Config.parse(opts, @default_get_child_options)
 
     child_name = {:__membrane_full_child_name__, opts.group, child_name}
@@ -361,13 +361,7 @@
   end
 
   @doc """
-<<<<<<< HEAD
   Used to spawn an anonymous child at the beggining of the link.
-=======
-  Used to spawn an unlinked child or to spawn a child at the beginning of
-  a link specification.
->>>>>>> 0d306c37
-
   See the _structure_ section of the moduledoc for more information.
   """
   @spec child(child_definition_t()) :: structure_builder_t()
@@ -378,8 +372,8 @@
   end
 
   @doc """
-  Used to spawn a child at the beggining of the link
-  or an anynomous child.
+  Used to spawn a named child at the beggining of the link
+  or to spawn an anynomous child in the middle of the link.
 
   See the _structure_ section of the moduledoc for more information.
   """
@@ -445,11 +439,8 @@
   end
 
   defp do_child(child_name, child_definition, opts) do
-<<<<<<< HEAD
-    ensure_is_child_definition(child_definition)
-=======
-    validate_child_name(child_name)
->>>>>>> 0d306c37
+    ensure_is_child_definition!(child_definition)
+    validate_child_name!(child_name)
     {:ok, opts} = Bunch.Config.parse(opts, @default_child_options)
     child_name = {:__membrane_incomplete_child_name__, child_name}
     child_spec = {child_name, child_definition, opts}
@@ -457,11 +448,8 @@
   end
 
   defp do_child(%StructureBuilder{} = structure_builder, child_name, child_definition, opts) do
-<<<<<<< HEAD
-    ensure_is_child_definition(child_definition)
-=======
-    validate_child_name(child_name)
->>>>>>> 0d306c37
+    ensure_is_child_definition!(child_definition)
+    validate_child_name!(child_name)
     {:ok, opts} = Bunch.Config.parse(opts, @default_child_options)
     child_name = {:__membrane_incomplete_child_name__, child_name}
     child_spec = {child_name, child_definition, opts}
@@ -655,7 +643,6 @@
     raise ParentError, "Invalid link specification: invalid pad name: #{inspect(pad)}"
   end
 
-<<<<<<< HEAD
   defp get_module(%module{}), do: module
   defp get_module(module), do: module
 
@@ -663,14 +650,15 @@
     module = get_module(child_definition)
 
     unless is_atom(module) and
-         (Membrane.Element.element?(module) or Membrane.Bin.bin?(module)) do
+             (Membrane.Element.element?(module) or Membrane.Bin.bin?(module)) do
       raise ParentError, not_child: child_definition
-=======
-  defp validate_child_name(child_name) do
+    end
+  end
+
+  defp validate_child_name!(child_name) do
     if Kernel.match?({:__membrane_children_group_member__, _, _}, child_name) do
       raise "Improper child name: #{inspect(child_name)}. The child's name cannot match the reserved internal Membrane's pattern.
       If you attempt to refer to a child being a member of a children group with the `get_child` function, use the `:group` option."
->>>>>>> 0d306c37
     end
   end
 end