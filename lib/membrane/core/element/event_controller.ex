defmodule Membrane.Core.Element.EventController do
  @moduledoc false

  # Module handling events incoming through input pads.

  use Bunch

  alias Membrane.{Event, Pad, Sync}
  alias Membrane.Core.{CallbackHandler, Events, Message, Telemetry}
  alias Membrane.Core.Child.PadModel

  alias Membrane.Core.Element.{
    ActionHandler,
    CallbackContext,
    DemandHandler,
    InputQueue,
    PlaybackQueue,
    State
  }

  alias Membrane.Core.Element.DemandController.AutoFlowUtils

  require Membrane.Core.Child.PadModel
  require Membrane.Core.Message
  require Membrane.Core.Telemetry
  require Membrane.Logger

  @spec handle_start_of_stream(Pad.ref(), State.t()) :: State.t()
  def handle_start_of_stream(pad_ref, state) do
    handle_event(pad_ref, %Events.StartOfStream{}, state)
  end

  @doc """
  Handles incoming event: either stores it in InputQueue, or executes element callback.
  Extra checks and tasks required by special events such as `:start_of_stream`
  or `:end_of_stream` are performed.
  """
  @spec handle_event(Pad.ref(), Event.t(), State.t()) :: State.t()
  def handle_event(pad_ref, event, state) do
    withl pad: {:ok, data} <- PadModel.get_data(state, pad_ref),
          playback: %State{playback: :playing} <- state do
      Telemetry.report_metric(:event, 1, inspect(pad_ref))

      async? = Event.async?(event)

      cond do
        # events goes to the manual flow control input queue
        not async? and buffers_before_event_present?(data) ->
          PadModel.update_data!(
            state,
            pad_ref,
            :input_queue,
            &InputQueue.store(&1, :event, event)
          )

        # event goes to the auto flow control queue
        not async? and MapSet.member?(state.awaiting_auto_input_pads, pad_ref) ->
          AutoFlowUtils.store_event_in_queue(pad_ref, event, state)

        true ->
          exec_handle_event(pad_ref, event, state)
      end
    else
      pad: {:error, :unknown_pad} ->
        # We've got an event from already unlinked pad
        state

      playback: _playback ->
        PlaybackQueue.store(&handle_event(pad_ref, event, &1), state)
    end
  end

  @spec exec_handle_event(Pad.ref(), Event.t(), params :: map, State.t()) :: State.t()
  def exec_handle_event(pad_ref, event, params \\ %{}, state)

  def exec_handle_event(pad_ref, %Events.StartOfStream{} = event, params, state) do
    state = PadModel.set_data!(state, pad_ref, :start_of_stream?, true)
    :ok = check_sync(state)

    new_params =
      Map.merge(params, %{
        context: &CallbackContext.from_state/1,
        direction: PadModel.get_data!(state, pad_ref, :direction)
      })

    state =
      CallbackHandler.exec_and_handle_callback(
        :handle_start_of_stream,
        ActionHandler,
        new_params,
        [pad_ref],
        state
      )

    Message.send(
      state.parent_pid,
      :stream_management_event,
      [state.name, pad_ref, event, []]
    )

    state
  end

  def exec_handle_event(pad_ref, %Events.EndOfStream{} = event, params, state) do
    if PadModel.get_data!(state, pad_ref, :end_of_stream?) do
      Membrane.Logger.debug("Ignoring end of stream as it has already arrived before")
      state
    else
      Membrane.Logger.debug("Received end of stream on pad #{inspect(pad_ref)}")

<<<<<<< HEAD
      state = PadModel.set_data!(state, pad_ref, :end_of_stream?, true)
      state = DemandHandler.remove_pad_from_delayed_demands(pad_ref, state)
      state = PadController.remove_pad_associations(pad_ref, state)
=======
      state =
        PadModel.set_data!(state, pad_ref, :end_of_stream?, true)
        |> Map.update!(:awaiting_auto_input_pads, &MapSet.delete(&1, pad_ref))
        |> Map.update!(:auto_input_pads, &List.delete(&1, pad_ref))
>>>>>>> dc5f6530

      %{
        start_of_stream?: start_of_stream?,
        direction: direction
      } = PadModel.get_data!(state, pad_ref)

      event_params = [start_of_stream_received?: start_of_stream?]

      new_params =
        Map.merge(params, %{
          context: &CallbackContext.from_state(&1, event_params),
          direction: direction
        })

      state =
        CallbackHandler.exec_and_handle_callback(
          :handle_end_of_stream,
          ActionHandler,
          new_params,
          [pad_ref],
          state
        )

      Message.send(
        state.parent_pid,
        :stream_management_event,
        [state.name, pad_ref, event, event_params]
      )

      state
    end
  end

  def exec_handle_event(pad_ref, event, params, state) do
    data = PadModel.get_data!(state, pad_ref)

    params =
      %{context: &CallbackContext.from_state/1, direction: data.direction}
      |> Map.merge(params)

    args = [pad_ref, event]
    CallbackHandler.exec_and_handle_callback(:handle_event, ActionHandler, params, args, state)
  end

  defp check_sync(state) do
    if state.pads_data
       |> Map.values()
       |> Enum.filter(&(&1.direction == :input))
       |> Enum.all?(& &1.start_of_stream?) do
      :ok = Sync.sync(state.synchronization.stream_sync)
    end

    :ok
  end

  defp buffers_before_event_present?(pad_data) do
    pad_data.input_queue && not InputQueue.empty?(pad_data.input_queue)
  end
end<|MERGE_RESOLUTION|>--- conflicted
+++ resolved
@@ -108,16 +108,11 @@
     else
       Membrane.Logger.debug("Received end of stream on pad #{inspect(pad_ref)}")
 
-<<<<<<< HEAD
-      state = PadModel.set_data!(state, pad_ref, :end_of_stream?, true)
-      state = DemandHandler.remove_pad_from_delayed_demands(pad_ref, state)
-      state = PadController.remove_pad_associations(pad_ref, state)
-=======
       state =
-        PadModel.set_data!(state, pad_ref, :end_of_stream?, true)
+        DemandHandler.remove_pad_from_delayed_demands(pad_ref, state)
+        |> PadModel.set_data!(pad_ref, :end_of_stream?, true)
         |> Map.update!(:awaiting_auto_input_pads, &MapSet.delete(&1, pad_ref))
         |> Map.update!(:auto_input_pads, &List.delete(&1, pad_ref))
->>>>>>> dc5f6530
 
       %{
         start_of_stream?: start_of_stream?,
