defmodule Membrane.Core.Element.LifecycleController do
  @moduledoc false

  # Module handling element initialization, termination, playback state changes
  # and similar stuff.

  use Bunch
  use Membrane.Core.PlaybackHandler

  alias Membrane.{Clock, Element, Sync}
  alias Membrane.Core.{CallbackHandler, Child, Element, Message}
  alias Membrane.Core.Element.{ActionHandler, PlaybackBuffer, State}
  alias Membrane.Element.CallbackContext

  require Membrane.Core.Child.PadModel
  require Membrane.Core.Message
  require Membrane.Core.Playback
  require Membrane.Logger

  @safe_shutdown_reasons [
    {:shutdown, :child_crash},
    {:shutdown, :membrane_crash_group_kill},
    {:shutdown, :parent_crash}
  ]

  @doc """
  Performs initialization tasks and executes `handle_init` callback.
  """
  @spec handle_init(Element.options_t(), State.t()) :: State.t()
  def handle_init(options, %State{module: module} = state) do
    Membrane.Logger.debug(
      "Initializing element: #{inspect(module)}, options: #{inspect(options)}"
    )

    :ok = Sync.register(state.synchronization.stream_sync)

    state =
      if Bunch.Module.check_behaviour(module, :membrane_clock?) do
        {:ok, clock} = Clock.start_link()
        put_in(state.synchronization.clock, clock)
      else
        state
      end

    state =
      CallbackHandler.exec_and_handle_callback(
        :handle_init,
        ActionHandler,
        %{},
        [options],
        state
      )

    Membrane.Logger.debug("Element initialized: #{inspect(module)}")
    state
  end

  @doc """
  Performs shutdown checks and executes `handle_shutdown` callback.
  """
  @spec handle_shutdown(reason :: any, State.t()) :: :ok
  def handle_shutdown(reason, state) do
    playback_state = state.playback.state

    cond do
      playback_state == :terminating ->
        Membrane.Logger.debug("Terminating element, reason: #{inspect(reason)}")

      reason in @safe_shutdown_reasons ->
        Membrane.Logger.debug("""
        Terminating element possibly not prepared for termination as it was in state #{inspect(playback_state)}.
        Reason: #{inspect(reason)}"
        """)

      true ->
        Membrane.Logger.warn("""
        Terminating element possibly not prepared for termination as it was in state #{inspect(playback_state)}.
        Reason: #{inspect(reason)},
        State: #{inspect(state, pretty: true)}
        """)
    end

    %State{module: module, internal_state: internal_state} = state
    :ok = module.handle_shutdown(reason, internal_state)
  end

  @spec handle_pipeline_down(reason :: any, State.t()) :: :ok
  def handle_pipeline_down(reason, state) do
    if reason != :normal do
      Membrane.Logger.debug("""
      Shutting down because of pipeline failure
      Reason: #{inspect(reason)}
      """)
    end

    handle_shutdown(reason, state)
  end

  @doc """
  Handles custom messages incoming to element.
  """
<<<<<<< HEAD
  @spec handle_info(message :: any, State.t()) :: State.stateful_try_t()
  def handle_info(message, state) do
=======
  @spec handle_other(message :: any, State.t()) :: State.t()
  def handle_other(message, state) do
>>>>>>> d00a1bd2
    require CallbackContext.Other
    context = &CallbackContext.Other.from_state/1

    CallbackHandler.exec_and_handle_callback(
      :handle_info,
      ActionHandler,
      %{context: context},
      [message],
      state
    )
  end

  @impl PlaybackHandler
  def handle_playback_state(old_playback_state, new_playback_state, state) do
    require CallbackContext.PlaybackChange
    context = &CallbackContext.PlaybackChange.from_state/1
    callback = PlaybackHandler.state_change_callback(old_playback_state, new_playback_state)

    state =
      case {old_playback_state, new_playback_state} do
        {:stopped, :prepared} ->
          Child.PadController.assert_all_static_pads_linked!(state)
          state

        {:playing, :prepared} ->
          state.pads_data
          |> Map.values()
          |> Enum.filter(&(&1.direction == :input))
          |> Enum.reduce(state, fn %{ref: pad_ref}, state_acc ->
            Element.PadController.generate_eos_if_needed(pad_ref, state_acc)
          end)

        _other ->
          state
      end

    if callback do
      state =
        CallbackHandler.exec_and_handle_callback(
          callback,
          ActionHandler,
          %{context: context},
          [],
          state
        )

      {:ok, state}
    else
      {:ok, state}
    end
  end

  @impl PlaybackHandler
  def handle_playback_state_changed(old, new, state) do
    Membrane.Logger.debug_verbose("Playback state changed from #{old} to #{new}")

    state = PlaybackBuffer.eval(state)

    if new == :terminating do
      Process.flag(:trap_exit, false)
      Process.exit(self(), :normal)
    end

    {:ok, state}
  end
end<|MERGE_RESOLUTION|>--- conflicted
+++ resolved
@@ -99,13 +99,8 @@
   @doc """
   Handles custom messages incoming to element.
   """
-<<<<<<< HEAD
-  @spec handle_info(message :: any, State.t()) :: State.stateful_try_t()
-  def handle_info(message, state) do
-=======
   @spec handle_other(message :: any, State.t()) :: State.t()
   def handle_other(message, state) do
->>>>>>> d00a1bd2
     require CallbackContext.Other
     context = &CallbackContext.Other.from_state/1
 
