--- conflicted
+++ resolved
@@ -120,24 +120,23 @@
   end
 
   @impl PlaybackHandler
-<<<<<<< HEAD
   def handle_playback_state_changed(old, new, state) do
-    if new == :stopped and state.terminating == true do
-      :ok = unlink(state.pads.data)
+    shutdown_res =
+      if new == :stopped and state.terminating == true do
+        prepare_shutdown(state)
+      else
+        {:ok, state}
+      end
+
+    with {:ok, state} <- shutdown_res,
+         :ok <-
+           (case {old, new} do
+              {:prepared, :playing} -> Sync.ready(state.stream_sync)
+              {:playing, :prepared} -> Sync.unready(state.stream_sync)
+              _ -> :ok
+            end) do
+      PlaybackBuffer.eval(state)
     end
-
-    :ok =
-      case {old, new} do
-        {:prepared, :playing} -> Sync.ready(state.stream_sync)
-        {:playing, :prepared} -> Sync.unready(state.stream_sync)
-        _ -> :ok
-      end
-=======
-  def handle_playback_state_changed(_old, :stopped, %State{terminating: true} = state),
-    do: prepare_shutdown(state)
->>>>>>> b0bcc5d9
-
-    PlaybackBuffer.eval(state)
   end
 
   @doc """
