defmodule Membrane.Core.Element.State do
  @moduledoc false

  # Structure representing state of an Core.Element. It is a part of the private API.
  # It does not represent state of elements you construct, it's a state used
  # internally in Membrane.

  use Bunch.Access

  alias Membrane.{Clock, Element, Pad, Sync}
  alias Membrane.Core.Child.PadModel
  alias Membrane.Core.Element.EffectiveFlowController
  alias Membrane.Core.Timer

  require Membrane.Pad

  @type t :: %__MODULE__{
          module: module,
          type: Element.type(),
          name: Element.name(),
          internal_state: Element.state() | nil,
          pad_refs: [Pad.ref()] | nil,
          pads_info: PadModel.pads_info() | nil,
          pads_data: PadModel.pads_data() | nil,
          parent_pid: pid,
          delay_consuming_queues?: boolean(),
          delayed_demands: MapSet.t({Pad.ref(), :supply | :redemand}),
          handle_demand_loop_counter: non_neg_integer(),
          synchronization: %{
            timers: %{Timer.id() => Timer.t()},
            parent_clock: Clock.t(),
            latency: Membrane.Time.non_neg(),
            stream_sync: Sync.t(),
            clock: Clock.t() | nil
          },
          auto_input_pads: [Pad.ref()],
          initialized?: boolean(),
          playback: Membrane.Playback.t(),
          playback_queue: Membrane.Core.Element.PlaybackQueue.t(),
          resource_guard: Membrane.ResourceGuard.t(),
          subprocess_supervisor: pid,
          terminating?: boolean(),
          setup_incomplete?: boolean(),
          effective_flow_control: EffectiveFlowController.effective_flow_control(),
          popping_auto_flow_queue?: boolean(),
          pads_to_snapshot: MapSet.t(),
          stalker: Membrane.Core.Stalker.t(),
          satisfied_auto_output_pads: MapSet.t(),
          awaiting_auto_input_pads: MapSet.t(),
          resume_delayed_demands_loop_in_mailbox?: boolean()
        }

  # READ THIS BEFORE ADDING NEW FIELD!!!

  # Fields of this structure will be inspected in the same order, in which they occur in the
  # list passed to `defstruct`. Take a look at lib/membrane/core/inspect.ex to get more info.
  # If you want to add a new field to the state, place it at the spot corresponding to its
  # importance and possibly near other related fields. It is suggested, to keep `:pads_data`
  # as the last item in the list, because sometimes it is so big, that everything after it
  # might be truncated during the inspection.

<<<<<<< HEAD
  defstruct [
    :module,
    :name,
    :parent_pid,
    :playback,
    :type,
    :internal_state,
    :pad_refs,
    :pads_info,
    :synchronization,
    :delayed_demands,
    :effective_flow_control,
    :initialized?,
    :terminating?,
    :setup_incomplete?,
    :delay_consuming_queues?,
    :popping_auto_flow_queue?,
    :stalker,
    :resource_guard,
    :subprocess_supervisor,
    :handle_demand_loop_counter,
    :demand_size,
    :pads_to_snapshot,
    :playback_queue,
    :pads_data,
    :satisfied_auto_output_pads,
    :awaiting_auto_input_pads,
    :auto_input_pads
  ]
=======
  defstruct module: nil,
            name: nil,
            parent_pid: nil,
            playback: :stopped,
            type: nil,
            internal_state: nil,
            pad_refs: [],
            pads_info: %{},
            synchronization: nil,
            delayed_demands: MapSet.new(),
            effective_flow_control: :push,
            initialized?: false,
            terminating?: false,
            setup_incomplete?: false,
            supplying_demand?: false,
            handling_action?: false,
            popping_auto_flow_queue?: false,
            stalker: nil,
            resource_guard: nil,
            subprocess_supervisor: nil,
            handle_demand_loop_counter: 0,
            pads_to_snapshot: MapSet.new(),
            playback_queue: [],
            pads_data: %{},
            satisfied_auto_output_pads: MapSet.new(),
            awaiting_auto_input_pads: MapSet.new(),
            auto_input_pads: [],
            resume_delayed_demands_loop_in_mailbox?: false
>>>>>>> bd5f8f32
end<|MERGE_RESOLUTION|>--- conflicted
+++ resolved
@@ -59,37 +59,6 @@
   # as the last item in the list, because sometimes it is so big, that everything after it
   # might be truncated during the inspection.
 
-<<<<<<< HEAD
-  defstruct [
-    :module,
-    :name,
-    :parent_pid,
-    :playback,
-    :type,
-    :internal_state,
-    :pad_refs,
-    :pads_info,
-    :synchronization,
-    :delayed_demands,
-    :effective_flow_control,
-    :initialized?,
-    :terminating?,
-    :setup_incomplete?,
-    :delay_consuming_queues?,
-    :popping_auto_flow_queue?,
-    :stalker,
-    :resource_guard,
-    :subprocess_supervisor,
-    :handle_demand_loop_counter,
-    :demand_size,
-    :pads_to_snapshot,
-    :playback_queue,
-    :pads_data,
-    :satisfied_auto_output_pads,
-    :awaiting_auto_input_pads,
-    :auto_input_pads
-  ]
-=======
   defstruct module: nil,
             name: nil,
             parent_pid: nil,
@@ -99,13 +68,13 @@
             pad_refs: [],
             pads_info: %{},
             synchronization: nil,
+            resume_delayed_demands_loop_in_mailbox?: false,
             delayed_demands: MapSet.new(),
             effective_flow_control: :push,
             initialized?: false,
             terminating?: false,
             setup_incomplete?: false,
-            supplying_demand?: false,
-            handling_action?: false,
+            delay_consuming_queues?: false,
             popping_auto_flow_queue?: false,
             stalker: nil,
             resource_guard: nil,
@@ -116,7 +85,5 @@
             pads_data: %{},
             satisfied_auto_output_pads: MapSet.new(),
             awaiting_auto_input_pads: MapSet.new(),
-            auto_input_pads: [],
-            resume_delayed_demands_loop_in_mailbox?: false
->>>>>>> bd5f8f32
+            auto_input_pads: []
 end