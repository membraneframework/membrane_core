defmodule Membrane.Core.Element.PadController do
  @moduledoc false

  # Module handling linking and unlinking pads.

  use Bunch
  alias Membrane.Core.{CallbackHandler, Child, Events}

  alias Membrane.Core.Element.{
    ActionHandler,
    AtomicDemand,
    CallbackContext,
    EffectiveFlowController,
    EventController,
    InputQueue,
    State,
    StreamFormatController
  }

  alias Membrane.Core.Element.DemandController.AutoFlowUtils
  alias Membrane.Core.Parent.Link.Endpoint
  alias Membrane.LinkError

  require Membrane.Core.Child.PadModel, as: PadModel
  require Membrane.Core.Message, as: Message
  require Membrane.Core.Stalker, as: Stalker
  require Membrane.Logger
  require Membrane.Pad, as: Pad

  @type link_call_props ::
          %{
            stream_format_validation_params:
              StreamFormatController.stream_format_validation_params()
          }
          | %{
              other_info: PadModel.pad_info() | nil,
              link_metadata: %{},
              stream_format_validation_params:
                StreamFormatController.stream_format_validation_params(),
              other_effective_flow_control: EffectiveFlowController.effective_flow_control()
            }

  @type link_call_reply_props ::
          {Endpoint.t(), PadModel.pad_info(), %{atomic_demand: AtomicDemand.t()}}

  @type link_call_reply ::
          :ok
          | {:ok, link_call_reply_props}
          | {:error, {:neighbor_dead, reason :: any()}}
          | {:error, {:neighbor_child_dead, reason :: any()}}
          | {:error, {:unknown_pad, name :: Membrane.Child.name(), pad_ref :: Pad.ref()}}

  @default_auto_demand_size_factor 400

  @doc """
  Verifies linked pad, initializes it's data.
  """
  @spec handle_link(Pad.direction(), Endpoint.t(), Endpoint.t(), link_call_props, State.t()) ::
          {link_call_reply, State.t()}
  def handle_link(direction, endpoint, other_endpoint, link_props, state) do
    Membrane.Logger.debug(
      "Element handle link on pad #{inspect(endpoint.pad_ref)} with pad #{inspect(other_endpoint.pad_ref)} of child #{inspect(other_endpoint.child)}"
    )

    pad_name = Pad.name_by_ref(endpoint.pad_ref)

    pad_info =
      case Map.fetch(state.pads_info, pad_name) do
        {:ok, pad_info} ->
          pad_info

        :error ->
          raise LinkError,
                "Tried to link via unknown pad #{inspect(pad_name)} of #{inspect(state.name)}"
      end

    :ok = Child.PadController.validate_pad_direction!(direction, pad_info)
    do_handle_link(direction, endpoint, other_endpoint, pad_info, link_props, state)
  end

  defp do_handle_link(:output, endpoint, other_endpoint, pad_info, props, state) do
    pad_effective_flow_control =
      EffectiveFlowController.get_pad_effective_flow_control(endpoint.pad_ref, state)

    handle_link_response =
      Message.call(other_endpoint.pid, :handle_link, [
        Pad.opposite_direction(pad_info.direction),
        other_endpoint,
        endpoint,
        %{
          other_info: pad_info,
          link_metadata: %{
            observability_data: Stalker.generate_observability_data_for_link(endpoint.pad_ref)
          },
          stream_format_validation_params: [],
          other_effective_flow_control: pad_effective_flow_control
        }
      ])

    case handle_link_response do
      {:ok, {other_endpoint, other_info, link_metadata}} ->
        state =
          init_pad_data(
            endpoint,
            other_endpoint,
            pad_info,
            props.stream_format_validation_params,
            :push,
            other_info,
            link_metadata,
            state
          )

        state = maybe_handle_pad_added(endpoint.pad_ref, state)
        {:ok, state}

      {:error, {:call_failure, reason}} ->
        Membrane.Logger.debug("""
        Tried to link pad #{inspect(endpoint.pad_ref)}, but neighbour #{inspect(other_endpoint.child)}
        is not alive.
        """)

        {{:error, {:neighbor_dead, reason}}, state}

      {:error, {:unknown_pad, _name, _pad_ref}} = error ->
        {error, state}

      {:error, {:child_dead, reason}} ->
        {{:error, {:neighbor_child_dead, reason}}, state}
    end
  end

  defp do_handle_link(:input, endpoint, other_endpoint, pad_info, link_props, state) do
    %{
      other_info: other_info,
      link_metadata: link_metadata,
      stream_format_validation_params: stream_format_validation_params,
      other_effective_flow_control: other_effective_flow_control
    } = link_props

    if pad_info.direction != :input,
      do: raise("pad direction #{inspect(pad_info.direction)} is wrong")

    {output_demand_unit, input_demand_unit} = resolve_demand_units(other_info, pad_info)

    link_metadata =
      Map.merge(link_metadata, %{
        input_demand_unit: input_demand_unit,
        output_demand_unit: output_demand_unit
      })

    pad_effective_flow_control =
      EffectiveFlowController.get_pad_effective_flow_control(endpoint.pad_ref, state)

    atomic_demand =
      AtomicDemand.new(%{
        receiver_effective_flow_control: pad_effective_flow_control,
        receiver_process: self(),
        receiver_demand_unit: input_demand_unit || :buffers,
        sender_process: other_endpoint.pid,
        sender_pad_ref: other_endpoint.pad_ref,
        supervisor: state.subprocess_supervisor,
        toilet_capacity: endpoint.pad_props[:toilet_capacity],
        throttling_factor: endpoint.pad_props[:throttling_factor]
      })

    Stalker.register_link(
      state.stalker,
      endpoint.pad_ref,
      other_endpoint.pad_ref,
      link_metadata.observability_data
    )

    link_metadata = Map.put(link_metadata, :atomic_demand, atomic_demand)

    :ok =
      Child.PadController.validate_pads_flow_control_compability!(
        other_endpoint.pad_ref,
        other_info.flow_control,
        endpoint.pad_ref,
        pad_info.flow_control
      )

    state =
      init_pad_data(
        endpoint,
        other_endpoint,
        pad_info,
        stream_format_validation_params,
        other_effective_flow_control,
        other_info,
        link_metadata,
        state
      )

    state =
      case PadModel.get_data!(state, endpoint.pad_ref) do
        %{flow_control: :auto, direction: :input} = pad_data ->
          EffectiveFlowController.handle_sender_effective_flow_control(
            pad_data.ref,
            pad_data.other_effective_flow_control,
            state
          )

        _pad_data ->
          state
      end

    state = maybe_handle_pad_added(endpoint.pad_ref, state)
<<<<<<< HEAD
    {{:ok, {endpoint, pad_info, link_metadata}}, state}
=======

    link_metadata = %{
      link_metadata
      | observability_data:
          Stalker.generate_observability_data_for_link(
            endpoint.pad_ref,
            link_metadata.observability_data
          )
    }

    {{:ok, {endpoint, info, link_metadata}}, state}
>>>>>>> 034e2a55
  end

  @doc """
  Handles situation where pad has been unlinked (e.g. when connected element has been removed from pipeline)

  Removes pad data.
  Signals an EoS (via handle_event) to the element if unlinked pad was an input.
  Executes `handle_pad_removed` callback if the pad was dynamic.
  Note: it also flushes all buffers from PlaybackBuffer.
  """
  @spec handle_unlink(Pad.ref(), State.t()) :: State.t()
  def handle_unlink(pad_ref, state) do
    with {:ok, %{availability: :on_request}} <- PadModel.get_data(state, pad_ref) do
      Stalker.unregister_link(state.stalker, pad_ref)
      state = generate_eos_if_needed(pad_ref, state)
      state = maybe_handle_pad_removed(pad_ref, state)
      state = remove_pad_associations(pad_ref, state)
      {pad_data, state} = PadModel.pop_data!(state, pad_ref)

      with %{direction: :input, flow_control: :auto, other_effective_flow_control: :pull} <-
             pad_data do
        EffectiveFlowController.resolve_effective_flow_control(state)
      else
        _pad_data -> state
      end
    else
      {:ok, %{availability: :always}} when state.terminating? ->
        state

      {:ok, %{availability: :always}} ->
        raise Membrane.PadError,
              "Tried to unlink a static pad #{inspect(pad_ref)}. Static pads cannot be unlinked unless element is terminating"

      {:error, :unknown_pad} ->
        with false <- state.terminating?,
             %{availability: :always} <- state.pads_info[Pad.name_by_ref(pad_ref)] do
          raise Membrane.PadError,
                "Tried to unlink a static pad #{inspect(pad_ref)}, before it was linked. Static pads cannot be unlinked unless element is terminating"
        end

        Membrane.Logger.debug(
          "Ignoring unlinking pad #{inspect(pad_ref)} that hasn't been successfully linked"
        )

        state
    end
  end

  defp resolve_demand_units(output_info, input_info) do
    output_demand_unit = output_info[:demand_unit] || input_info[:demand_unit] || :buffers
    input_demand_unit = input_info[:demand_unit] || output_info[:demand_unit] || :buffers

    {output_demand_unit, input_demand_unit}
  end

  defp init_pad_data(
         endpoint,
         other_endpoint,
         pad_info,
         stream_format_validation_params,
         other_effective_flow_control,
         other_info,
         metadata,
         state
       ) do
<<<<<<< HEAD
    pad_data =
      pad_info
      |> Map.delete(:accepted_formats_str)
      |> Map.merge(%{
        pid: other_endpoint.pid,
        other_ref: other_endpoint.pad_ref,
        options:
          Child.PadController.parse_pad_options!(pad_info.name, endpoint.pad_props.options, state),
        ref: endpoint.pad_ref,
        stream_format_validation_params: stream_format_validation_params,
        other_effective_flow_control: other_effective_flow_control,
        stream_format: nil,
        start_of_stream?: false,
        end_of_stream?: false,
        associated_pads: [],
        atomic_demand: metadata.atomic_demand
      })
=======
    total_buffers_metric = :atomics.new(1, [])

    Membrane.Core.Stalker.register_metric_function(
      :total_buffers,
      fn -> :atomics.get(total_buffers_metric, 1) end,
      pad: endpoint.pad_ref
    )

    Membrane.Core.Stalker.register_metric_function(
      :atomic_demand,
      fn -> AtomicDemand.get(metadata.atomic_demand) end,
      pad: endpoint.pad_ref
    )

    data =
      info
      |> Map.delete(:accepted_formats_str)
      |> merge_pad_data(
        &%{
          pid: other_endpoint.pid,
          other_ref: other_endpoint.pad_ref,
          options:
            Child.PadController.parse_pad_options!(&1.name, endpoint.pad_props.options, state),
          ref: endpoint.pad_ref,
          stream_format_validation_params: stream_format_validation_params,
          other_effective_flow_control: other_effective_flow_control,
          stream_format: nil,
          start_of_stream?: false,
          end_of_stream?: false,
          associated_pads: [],
          atomic_demand: metadata.atomic_demand,
          stalker_metrics: %{
            total_buffers: total_buffers_metric
          }
        }
      )
      |> merge_pad_data(&init_pad_direction_data(&1, endpoint.pad_props, metadata, state))
      |> merge_pad_data(&init_pad_mode_data(&1, endpoint.pad_props, other_info, metadata, state))
      |> then(&struct!(Membrane.Element.PadData, &1))

    state = put_in(state, [:pads_data, endpoint.pad_ref], data)
>>>>>>> 034e2a55

    :ok =
      AtomicDemand.set_sender_status(
        pad_data.atomic_demand,
        {:resolved, EffectiveFlowController.get_pad_effective_flow_control(pad_data.ref, state)}
      )

<<<<<<< HEAD
    pad_data =
      pad_data
      |> Map.merge(init_pad_direction_data(pad_data, metadata, state))

    pad_data =
      pad_data
      |> Map.merge(init_pad_mode_data(pad_data, endpoint.pad_props, other_info, state))
      |> then(&struct!(Membrane.Element.PadData, &1))

    state = put_in(state, [:pads_data, endpoint.pad_ref], pad_data)

    if pad_data.flow_control == :auto do
=======
    if data.flow_control == :auto do
>>>>>>> 034e2a55
      state =
        state.pads_data
        |> Map.values()
        |> Enum.filter(&(&1.direction != pad_data.direction and &1.flow_control == :auto))
        |> Enum.reduce(state, fn opposite_pad_data, state ->
          PadModel.update_data!(
            state,
            opposite_pad_data.ref,
            :associated_pads,
            &[pad_data.ref | &1]
          )
        end)

      if pad_data.direction == :input,
        do: AutoFlowUtils.auto_adjust_atomic_demand(endpoint.pad_ref, state),
        else: state
    else
      state
    end
  end

<<<<<<< HEAD
  defp init_pad_direction_data(%{direction: :input}, metadata, _state),
=======
  defp merge_pad_data(pad_data, fun) do
    Map.merge(pad_data, fun.(pad_data), fn
      :stalker_metrics, m1, m2 -> Map.merge(m1, m2)
      _key, _v1, v2 -> v2
    end)
  end

  defp init_pad_direction_data(%{direction: :input}, _props, metadata, _state),
>>>>>>> 034e2a55
    do: %{
      sticky_messages: [],
      demand_unit: metadata.input_demand_unit,
      other_demand_unit: metadata.output_demand_unit
    }

  defp init_pad_direction_data(%{direction: :output}, metadata, _state),
    do: %{demand_unit: metadata.output_demand_unit, other_demand_unit: metadata.input_demand_unit}

  defp init_pad_mode_data(
         %{direction: :input, flow_control: :manual} = data,
         props,
         other_info,
         %State{}
       ) do
    %{
      ref: ref,
      demand_unit: this_demand_unit,
      atomic_demand: atomic_demand
    } = data

    input_queue =
      InputQueue.init(%{
        inbound_demand_unit: other_info[:demand_unit] || this_demand_unit,
        outbound_demand_unit: this_demand_unit,
        atomic_demand: atomic_demand,
        pad_ref: ref,
        log_tag: inspect(ref),
        target_size: props.target_queue_size
      })

    %{input_queue: input_queue, demand: 0}
  end

  defp init_pad_mode_data(
         %{direction: :output, flow_control: :manual},
         _props,
         _other_info,
         _state
       ) do
    %{demand: 0}
  end

  defp init_pad_mode_data(
         %{flow_control: :auto, direction: direction} = data,
         props,
         _other_info,
         %State{} = state
       ) do
    associated_pads =
      state.pads_data
      |> Map.values()
      |> Enum.filter(&(&1.direction != direction and &1.flow_control == :auto))
      |> Enum.map(& &1.ref)

    auto_demand_size =
      cond do
        direction == :output ->
          nil

        props.auto_demand_size != nil ->
          props.auto_demand_size

        true ->
          demand_unit = data.other_demand_unit || data.demand_unit || :buffers
          metric = Membrane.Buffer.Metric.from_unit(demand_unit)
          metric.buffer_size_approximation() * @default_auto_demand_size_factor
      end

    demand_metric =
      if direction == :input do
        :atomics.new(1, [])
        |> tap(
          &Stalker.register_metric_function(:auto_demand_size, fn -> :atomics.get(&1, 1) end,
            pad: data.ref
          )
        )
      end

    %{
      demand: 0,
      associated_pads: associated_pads,
      auto_demand_size: auto_demand_size,
      stalker_metrics: %{demand: demand_metric}
    }
  end

  defp init_pad_mode_data(_data, _props, _other_info, _state), do: %{}

  @doc """
  Generates end of stream on the given input pad if it hasn't been generated yet
  and playback is `playing`.
  """
  @spec generate_eos_if_needed(Pad.ref(), State.t()) :: State.t()
  def generate_eos_if_needed(pad_ref, state) do
    %{direction: direction, end_of_stream?: eos?} = PadModel.get_data!(state, pad_ref)

    if direction == :input and not eos? and state.playback == :playing do
      EventController.exec_handle_event(pad_ref, %Events.EndOfStream{}, state)
    else
      state
    end
  end

  @doc """
  Removes all associations between the given pad and any other_endpoint pads.
  """
  @spec remove_pad_associations(Pad.ref(), State.t()) :: State.t()
  def remove_pad_associations(pad_ref, state) do
    case PadModel.get_data!(state, pad_ref) do
      %{flow_control: :auto} = pad_data ->
        state =
          Enum.reduce(pad_data.associated_pads, state, fn pad, state ->
            PadModel.update_data!(state, pad, :associated_pads, &List.delete(&1, pad_data.ref))
          end)
          |> PadModel.set_data!(pad_ref, :associated_pads, [])

        if pad_data.direction == :output,
          do: AutoFlowUtils.auto_adjust_atomic_demand(pad_data.associated_pads, state),
          else: state

      _pad_data ->
        state
    end
  end

  @spec maybe_handle_pad_added(Pad.ref(), State.t()) :: State.t()
  defp maybe_handle_pad_added(ref, state) do
    %{options: pad_opts, availability: availability} = PadModel.get_data!(state, ref)

    if Pad.availability_mode(availability) == :dynamic do
      context = &CallbackContext.from_state(&1, pad_options: pad_opts)

      CallbackHandler.exec_and_handle_callback(
        :handle_pad_added,
        ActionHandler,
        %{context: context},
        [ref],
        state
      )
    else
      state
    end
  end

  @spec maybe_handle_pad_removed(Pad.ref(), State.t()) :: State.t()
  defp maybe_handle_pad_removed(ref, state) do
    %{availability: availability} = PadModel.get_data!(state, ref)

    if Pad.availability_mode(availability) == :dynamic do
      CallbackHandler.exec_and_handle_callback(
        :handle_pad_removed,
        ActionHandler,
        %{context: &CallbackContext.from_state/1},
        [ref],
        state
      )
    else
      state
    end
  end
end<|MERGE_RESOLUTION|>--- conflicted
+++ resolved
@@ -171,7 +171,16 @@
       link_metadata.observability_data
     )
 
-    link_metadata = Map.put(link_metadata, :atomic_demand, atomic_demand)
+    link_metadata =
+      link_metadata
+      |> Map.merge(%{
+        atomic_demand: atomic_demand,
+        observability_data:
+          Stalker.generate_observability_data_for_link(
+            endpoint.pad_ref,
+            link_metadata.observability_data
+          )
+      })
 
     :ok =
       Child.PadController.validate_pads_flow_control_compability!(
@@ -207,21 +216,8 @@
       end
 
     state = maybe_handle_pad_added(endpoint.pad_ref, state)
-<<<<<<< HEAD
+
     {{:ok, {endpoint, pad_info, link_metadata}}, state}
-=======
-
-    link_metadata = %{
-      link_metadata
-      | observability_data:
-          Stalker.generate_observability_data_for_link(
-            endpoint.pad_ref,
-            link_metadata.observability_data
-          )
-    }
-
-    {{:ok, {endpoint, info, link_metadata}}, state}
->>>>>>> 034e2a55
   end
 
   @doc """
@@ -287,25 +283,6 @@
          metadata,
          state
        ) do
-<<<<<<< HEAD
-    pad_data =
-      pad_info
-      |> Map.delete(:accepted_formats_str)
-      |> Map.merge(%{
-        pid: other_endpoint.pid,
-        other_ref: other_endpoint.pad_ref,
-        options:
-          Child.PadController.parse_pad_options!(pad_info.name, endpoint.pad_props.options, state),
-        ref: endpoint.pad_ref,
-        stream_format_validation_params: stream_format_validation_params,
-        other_effective_flow_control: other_effective_flow_control,
-        stream_format: nil,
-        start_of_stream?: false,
-        end_of_stream?: false,
-        associated_pads: [],
-        atomic_demand: metadata.atomic_demand
-      })
-=======
     total_buffers_metric = :atomics.new(1, [])
 
     Membrane.Core.Stalker.register_metric_function(
@@ -320,8 +297,8 @@
       pad: endpoint.pad_ref
     )
 
-    data =
-      info
+    pad_data =
+      pad_info
       |> Map.delete(:accepted_formats_str)
       |> merge_pad_data(
         &%{
@@ -342,12 +319,11 @@
           }
         }
       )
-      |> merge_pad_data(&init_pad_direction_data(&1, endpoint.pad_props, metadata, state))
-      |> merge_pad_data(&init_pad_mode_data(&1, endpoint.pad_props, other_info, metadata, state))
+      |> merge_pad_direction_data(metadata, state)
+      |> merge_pad_mode_data(endpoint.pad_props, other_info, state)
       |> then(&struct!(Membrane.Element.PadData, &1))
 
-    state = put_in(state, [:pads_data, endpoint.pad_ref], data)
->>>>>>> 034e2a55
+    state = put_in(state, [:pads_data, endpoint.pad_ref], pad_data)
 
     :ok =
       AtomicDemand.set_sender_status(
@@ -355,22 +331,7 @@
         {:resolved, EffectiveFlowController.get_pad_effective_flow_control(pad_data.ref, state)}
       )
 
-<<<<<<< HEAD
-    pad_data =
-      pad_data
-      |> Map.merge(init_pad_direction_data(pad_data, metadata, state))
-
-    pad_data =
-      pad_data
-      |> Map.merge(init_pad_mode_data(pad_data, endpoint.pad_props, other_info, state))
-      |> then(&struct!(Membrane.Element.PadData, &1))
-
-    state = put_in(state, [:pads_data, endpoint.pad_ref], pad_data)
-
     if pad_data.flow_control == :auto do
-=======
-    if data.flow_control == :auto do
->>>>>>> 034e2a55
       state =
         state.pads_data
         |> Map.values()
@@ -392,9 +353,6 @@
     end
   end
 
-<<<<<<< HEAD
-  defp init_pad_direction_data(%{direction: :input}, metadata, _state),
-=======
   defp merge_pad_data(pad_data, fun) do
     Map.merge(pad_data, fun.(pad_data), fn
       :stalker_metrics, m1, m2 -> Map.merge(m1, m2)
@@ -402,8 +360,15 @@
     end)
   end
 
-  defp init_pad_direction_data(%{direction: :input}, _props, metadata, _state),
->>>>>>> 034e2a55
+  defp merge_pad_direction_data(pad_data, metadata, state) do
+    merge_pad_data(pad_data, &init_pad_direction_data(&1, metadata, state))
+  end
+
+  defp merge_pad_mode_data(pad_data, props, other_info, state) do
+    merge_pad_data(pad_data, &init_pad_mode_data(&1, props, other_info, state))
+  end
+
+  defp init_pad_direction_data(%{direction: :input}, metadata, _state),
     do: %{
       sticky_messages: [],
       demand_unit: metadata.input_demand_unit,
