--- conflicted
+++ resolved
@@ -164,23 +164,7 @@
       state = remove_pad_associations(pad_ref, state)
       PadModel.delete_data!(state, pad_ref)
     else
-<<<<<<< HEAD
-      state
-=======
-      {:error, {:invalid_playback_state, pad_ref}} ->
-        # TODO: after playback states refactor, make it raise
-        Membrane.Logger.debug(
-          "Tried to unlink static pad #{pad_ref} while #{inspect(state.name)} was in or was transitioning to playback state #{state.playback.target_state}."
-        )
-
-        {:ok, state}
-
-      {:error, {:unknown_pad, _pad_ref}} ->
-        {:ok, state}
-
-      error ->
-        error
->>>>>>> f4fced55
+      state
     end
   end
 
@@ -193,8 +177,12 @@
          Membrane.Pad.availability_mode(pad_data.availability) == :dynamic do
       :ok
     else
-      raise LinkError,
-            "Tried to unlink static pad #{pad_ref} while #{inspect(state.name)} was in or was transitioning to playback state #{state.playback.target_state}."
+      # TODO: after playback states refactor, make it raise
+      Membrane.Logger.debug(
+        "Tried to unlink static pad #{pad_ref} while #{inspect(state.name)} was in or was transitioning to playback state #{state.playback.target_state}."
+      )
+
+      :ok
     end
   end
 
