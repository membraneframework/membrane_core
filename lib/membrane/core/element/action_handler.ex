defmodule Membrane.Core.Element.ActionHandler do
  @moduledoc false

  # Module validating and executing actions returned by element's callbacks.

  use Bunch
  use Membrane.Core.CallbackHandler

  import Membrane.Pad, only: [is_pad_ref: 1]

  alias Membrane.Telemetry

  alias Membrane.{
    ActionError,
    Buffer,
    Core,
    ElementError,
    Event,
    Pad,
    PadDirectionError,
    StreamFormat
  }

  alias Membrane.Core.Element.{
    DemandController,
    DemandHandler,
    State,
    StreamFormatController
  }

  alias Membrane.Core.Element.DemandController.AutoFlowUtils
  alias Membrane.Core.{Events, TimerController}
  alias Membrane.Element.Action

  require Membrane.Core.Child.PadModel, as: PadModel
  require Membrane.Core.Message, as: Message
  require Membrane.Core.Telemetry, as: Telemetry
  require Membrane.Logger

  @impl CallbackHandler
  def transform_actions(actions, _callback, _handler_params, state) do
    actions = join_buffers(actions)
    {actions, state}
  end

  defguardp is_demand_size(size) when is_integer(size) or is_function(size)

  @impl CallbackHandler
  def handle_end_of_actions(state) do
    # Fixed order of handling demand of manual and auto pads would lead to
    # favoring manual pads over auto pads (or vice versa), especially after
    # introducting auto flow queues.
    manual_demands_first? = Enum.random([1, 2]) == 1

    state =
      if manual_demands_first?,
        do: maybe_handle_delayed_demands(state),
        else: state

    state = maybe_handle_pads_to_snapshot(state)

    state =
      if manual_demands_first?,
        do: state,
        else: maybe_handle_delayed_demands(state)

    state
  end

  defp maybe_handle_delayed_demands(state) do
    with %{supplying_demand?: false} <- state do
      DemandHandler.handle_delayed_demands(state)
    end
  end

  defp maybe_handle_pads_to_snapshot(state) do
    with %{handling_action?: false} <- state do
      Enum.reduce(state.pads_to_snapshot, state, &DemandController.snapshot_atomic_demand/2)
      |> Map.put(:pads_to_snapshot, MapSet.new())
    end
  end

  @impl CallbackHandler
  def handle_action({action, _}, :handle_init, _params, _state)
      when action not in [:latency, :notify_parent] do
    raise ActionError, action: action, reason: {:invalid_callback, :handle_init}
  end

  @impl CallbackHandler
  def handle_action({action, _}, _cb, _params, %State{playback: playback})
      when playback != :playing and
             action in [
               :buffer,
               :event,
               :stream_format,
               :demand,
               :redemand,
               :pause_auto_demand,
               :resume_auto_demand,
               :forward,
               :end_of_stream
             ] do
    raise ActionError, action: action, reason: {:invalid_component_playback, playback}
  end

  @impl CallbackHandler
  def handle_action({:setup, :incomplete} = action, cb, _params, _state)
      when cb != :handle_setup do
    raise ActionError, action: action, reason: {:invalid_callback, :handle_setup}
  end

  @impl CallbackHandler
  def handle_action({:setup, operation}, _cb, _params, state) do
    Core.LifecycleController.handle_setup_operation(operation, state)
  end

  @impl CallbackHandler
  def handle_action({:event, {pad_ref, event}}, _cb, _params, state)
      when is_pad_ref(pad_ref) do
    send_event(pad_ref, event, state)
  end

  @impl CallbackHandler
  def handle_action({:notify_parent, notification}, _cb, _params, state) do
    %State{name: name, parent_pid: parent_pid} = state

    Membrane.Logger.debug_verbose(
      "Sending notification #{inspect(notification)} (parent PID: #{inspect(parent_pid)})"
    )

    Message.send(parent_pid, :child_notification, [name, notification])
    state
  end

  @impl CallbackHandler
  def handle_action({:split, {callback, args_list}}, cb, params, state) do
    CallbackHandler.exec_and_handle_split_callback(
      callback,
      cb,
      __MODULE__,
      params,
      args_list,
      state
    )
  end

  @impl CallbackHandler
  def handle_action({:buffer, {pad_ref, buffers}}, _cb, _params, %State{type: type} = state)
      when type in [:source, :filter, :endpoint] and is_pad_ref(pad_ref) do
    send_buffer(pad_ref, buffers, state)
  end

  @impl CallbackHandler
  def handle_action(
        {:stream_format, {pad_ref, stream_format}},
        _cb,
        _params,
        %State{type: type} = state
      )
      when type in [:source, :filter, :endpoint] and is_pad_ref(pad_ref) do
    send_stream_format(pad_ref, stream_format, state)
  end

  @impl CallbackHandler
  def handle_action({action, pads_refs}, cb, params, state)
      when action in [:redemand, :pause_auto_demand, :resume_auto_demand] and is_list(pads_refs) do
    Enum.reduce(pads_refs, state, fn pad_ref, state ->
      handle_action({action, pad_ref}, cb, params, state)
    end)
  end

  @impl CallbackHandler
  def handle_action({:redemand, out_ref}, cb, _params, %State{type: type} = state)
      when type in [:source, :filter, :endpoint] and {type, cb} != {:filter, :handle_demand} do
    handle_redemand(out_ref, state)
  end

  @impl CallbackHandler
  def handle_action({:pause_auto_demand, in_ref}, _cb, _params, %State{type: type} = state)
      when type in [:sink, :filter, :endpoint] do
    DemandController.AutoFlowUtils.pause_demands(in_ref, state)
  end

  @impl CallbackHandler
  def handle_action({:resume_auto_demand, in_ref}, _cb, _params, %State{type: type} = state)
      when type in [:sink, :filter, :endpoint] do
    DemandController.AutoFlowUtils.resume_demands(in_ref, state)
  end

  @impl CallbackHandler
  def handle_action({:forward, data}, cb, params, %State{type: :filter} = state)
      when cb in [
             :handle_stream_format,
             :handle_event,
             :handle_buffer,
             :handle_end_of_stream
           ] do
    dir =
      case cb do
        :handle_event -> Pad.opposite_direction(params.direction)
        _other -> :output
      end

    pads =
      Enum.flat_map(state.pads_data, fn
        {pad_ref, %{direction: ^dir}} -> [pad_ref]
        _pad_entry -> []
      end)

    Enum.reduce(pads, state, fn pad, state ->
      action =
        case cb do
          :handle_event -> {:event, {pad, data}}
          :handle_buffer -> {:buffer, {pad, data}}
          :handle_stream_format -> {:stream_format, {pad, data}}
          :handle_end_of_stream -> {:end_of_stream, pad}
        end

      handle_action(action, cb, params, state)
    end)
  end

  @impl CallbackHandler
  def handle_action(
        {:demand, pad_ref},
        cb,
        params,
        %State{type: type} = state
      )
      when is_pad_ref(pad_ref) and type in [:sink, :filter, :endpoint] do
    handle_action({:demand, {pad_ref, 1}}, cb, params, state)
  end

  @impl CallbackHandler
  def handle_action(
        {:demand, {pad_ref, size}},
        _cb,
        _params,
        %State{type: type} = state
      )
      when is_pad_ref(pad_ref) and is_demand_size(size) and type in [:sink, :filter, :endpoint] do
    supply_demand(pad_ref, size, state)
  end

  @impl CallbackHandler
  def handle_action({:start_timer, {id, interval, clock}}, _cb, _params, state) do
    TimerController.start_timer(id, interval, clock, state)
  end

  @impl CallbackHandler
  def handle_action({:start_timer, {id, interval}}, cb, params, state) do
    clock = state.synchronization.parent_clock
    handle_action({:start_timer, {id, interval, clock}}, cb, params, state)
  end

  @impl CallbackHandler
  def handle_action({:timer_interval, {id, interval}}, cb, _params, state)
      when interval != :no_interval or cb == :handle_tick do
    TimerController.timer_interval(id, interval, state)
  end

  @impl CallbackHandler
  def handle_action({:stop_timer, id}, _cb, _params, state) do
    TimerController.stop_timer(id, state)
  end

  @impl CallbackHandler
  def handle_action({:latency, latency}, _cb, _params, state) do
    put_in(state.synchronization.latency, latency)
  end

  @impl CallbackHandler
  def handle_action({:end_of_stream, pad_ref}, _callback, _params, %State{type: type} = state)
      when is_pad_ref(pad_ref) and type != :sink do
    send_event(pad_ref, %Events.EndOfStream{}, state)
  end

  @impl CallbackHandler
  def handle_action({:terminate, :normal}, _cb, _params, %State{terminating?: false}) do
    raise Membrane.ElementError,
          "Cannot terminate an element with reason `:normal` unless it's removed by its parent"
  end

  @impl CallbackHandler
  def handle_action({:terminate, reason}, _cb, _params, _state) do
    Membrane.Logger.debug("Terminating with reason #{inspect(reason)}")
    exit(reason)
  end

  @impl CallbackHandler
  def handle_action(action, _callback, _params, _state) do
    raise ActionError, action: action, reason: {:unknown_action, Membrane.Element.Action}
  end

  defp join_buffers(actions) do
    actions
    |> Bunch.Enum.chunk_by_prev(
      fn
        {:buffer, {pad, _}}, {:buffer, {pad, _}} -> true
        _prev_action, _action -> false
      end,
      fn
        [{:buffer, {pad, _}} | _] = buffers ->
          {:buffer, {pad, buffers |> Enum.map(fn {_, {_, b}} -> [b] end) |> List.flatten()}}

        [other] ->
          other
      end
    )
  end

  @spec send_buffer(Pad.ref(), [Buffer.t()] | Buffer.t(), State.t()) :: State.t()
  defp send_buffer(_pad_ref, [], state) do
    state
  end

  defp send_buffer(pad_ref, %Buffer{} = buffer, state) do
    send_buffer(pad_ref, [buffer], state)
  end

  defp send_buffer(pad_ref, buffers, state) when is_list(buffers) do
    Membrane.Logger.debug_verbose(
      "Sending #{length(buffers)} buffer(s) through pad #{inspect(pad_ref)}"
    )

    Telemetry.report_metric(:buffer, length(buffers))
    Telemetry.report_bitrate(buffers)

    Enum.each(buffers, fn
      %Buffer{} -> :ok
      value -> raise ElementError, "Tried to send an invalid buffer #{inspect(value)}"
    end)

    pad_data = PadModel.get_data!(state, pad_ref)

    with %{
           direction: :output,
           end_of_stream?: false,
           stream_format: stream_format,
           pid: pid,
           other_ref: other_ref,
           stalker_metrics: stalker_metrics
         }
         when stream_format != nil <- pad_data do
      state = DemandController.decrease_demand_by_outgoing_buffers(pad_ref, buffers, state)
      :atomics.add(stalker_metrics.total_buffers, 1, length(buffers))
      Message.send(pid, :buffer, buffers, for_pad: other_ref)

      PadModel.set_data!(state, pad_ref, :start_of_stream?, true)
      |> Map.update!(:pads_to_snapshot, &MapSet.put(&1, pad_ref))
    else
      %{direction: :input} ->
        raise PadDirectionError, action: :buffer, direction: :input, pad: pad_ref

      %{end_of_stream?: true} ->
        raise ElementError,
              "Tried to send a buffer through a pad #{inspect(pad_ref)} where end of stream has already been sent"

      %{stream_format: nil} ->
        raise ElementError,
              "Tried to send a buffer through a pad #{inspect(pad_ref)} where stream format have not been sent yet"
    end
  end

  defp send_buffer(_pad_ref, invalid_value, _state) do
    raise ElementError, "Tried to send an invalid buffer #{inspect(invalid_value)}"
  end

  @spec send_stream_format(Pad.ref(), StreamFormat.t(), State.t()) :: State.t()
  def send_stream_format(pad_ref, stream_format, state) do
    Membrane.Logger.debug("""
    Sending stream format through pad #{inspect(pad_ref)}
    Stream format: #{inspect(stream_format)}
    """)

    pad_data = PadModel.get_data!(state, pad_ref)

    with %{
           direction: :output,
           pid: pid,
           other_ref: other_ref,
           name: pad_name,
           stream_format_validation_params: validation_params
         } <- pad_data do
      validation_params = [{state.module, pad_name} | validation_params]

      :ok =
        StreamFormatController.validate_stream_format!(:output, validation_params, stream_format)

      state = PadModel.set_data!(state, pad_ref, :stream_format, stream_format)
      Message.send(pid, :stream_format, stream_format, for_pad: other_ref)
      state
    else
      %{direction: :input} ->
        raise PadDirectionError, action: :stream_format, direction: :input, pad: pad_ref
    end
  end

  @spec supply_demand(
          Pad.ref(),
          Action.demand_size(),
          State.t()
        ) :: State.t()
  defp supply_demand(pad_ref, 0, state) do
    Membrane.Logger.debug_verbose("Ignoring demand of size of 0 on pad #{inspect(pad_ref)}")
    state
  end

  defp supply_demand(pad_ref, size, _state)
       when is_integer(size) and size < 0 do
    raise ElementError,
          "Tried to request a negative demand of size #{inspect(size)} on pad #{inspect(pad_ref)}"
  end

  defp supply_demand(pad_ref, size, state) do
    with %{direction: :input, flow_control: :manual} <-
           PadModel.get_data!(state, pad_ref) do
      DemandHandler.supply_demand(pad_ref, size, state)
    else
      %{direction: :output} ->
        raise PadDirectionError, action: :demand, direction: :output, pad: pad_ref

      %{flow_control: :push} ->
        raise ElementError,
              "Tried to request a demand on pad #{inspect(pad_ref)} working in push flow control mode"

      %{flow_control: :auto} ->
        raise ElementError,
              "Tried to request a demand on pad #{inspect(pad_ref)} that has flow control mode set to auto"
    end
  end

  @spec handle_redemand(Pad.ref(), State.t()) :: State.t()
  defp handle_redemand(pad_ref, %{type: type} = state)
       when type in [:source, :filter, :endpoint] do
    with %{direction: :output, flow_control: :manual} <-
           PadModel.get_data!(state, pad_ref) do
      DemandHandler.handle_redemand(pad_ref, state)
    else
      %{direction: :input} ->
        raise ElementError, "Tried to make a redemand on input pad #{inspect(pad_ref)}"

      %{flow_control: :push} ->
        raise ElementError,
              "Tried to make a redemand on pad #{inspect(pad_ref)} working in push flow control mode"

      %{flow_control: :auto} ->
        raise ElementError,
              "Tried to make a redemand on pad #{inspect(pad_ref)} that has flow control mode set to auto"
    end
  end

  @spec send_event(Pad.ref(), Event.t(), State.t()) :: State.t()
  defp send_event(pad_ref, event, state) do
    Membrane.Logger.debug_verbose("""
    Sending event through pad #{inspect(pad_ref)}
    Event: #{inspect(event)}
    """)

    if Event.event?(event) do
      %{pid: pid, other_ref: other_ref} = PadModel.get_data!(state, pad_ref)
      state = handle_outgoing_event(pad_ref, event, state)
      Message.send(pid, :event, event, for_pad: other_ref)
      state
    else
      raise Membrane.ElementError,
            "Tried to send invalid event #{inspect(event)} on pad #{inspect(pad_ref)}"
    end
  end

  @spec handle_outgoing_event(Pad.ref(), Event.t(), State.t()) :: State.t()
  defp handle_outgoing_event(pad_ref, %Events.EndOfStream{}, state) do
    with %{direction: :output, end_of_stream?: false} <- PadModel.get_data!(state, pad_ref) do
<<<<<<< HEAD
      state = PadController.remove_pad_associations(pad_ref, state)

      DemandHandler.remove_pad_from_delayed_demands(pad_ref, state)
      |> PadModel.set_data!(pad_ref, :end_of_stream?, true)
=======
      Map.update!(state, :satisfied_auto_output_pads, &MapSet.delete(&1, pad_ref))
      |> PadModel.set_data!(pad_ref, :end_of_stream?, true)
      |> AutoFlowUtils.pop_queues_and_bump_demand()
>>>>>>> dc5f6530
    else
      %{direction: :input} ->
        raise PadDirectionError, action: "end of stream", direction: :input, pad: pad_ref

      %{end_of_stream?: true} ->
        raise ElementError, "End of stream already set on pad #{inspect(pad_ref)}"
    end
  end

  defp handle_outgoing_event(_pad_ref, _event, state), do: state
end<|MERGE_RESOLUTION|>--- conflicted
+++ resolved
@@ -471,16 +471,10 @@
   @spec handle_outgoing_event(Pad.ref(), Event.t(), State.t()) :: State.t()
   defp handle_outgoing_event(pad_ref, %Events.EndOfStream{}, state) do
     with %{direction: :output, end_of_stream?: false} <- PadModel.get_data!(state, pad_ref) do
-<<<<<<< HEAD
-      state = PadController.remove_pad_associations(pad_ref, state)
-
       DemandHandler.remove_pad_from_delayed_demands(pad_ref, state)
-      |> PadModel.set_data!(pad_ref, :end_of_stream?, true)
-=======
-      Map.update!(state, :satisfied_auto_output_pads, &MapSet.delete(&1, pad_ref))
+      |> Map.update!(:satisfied_auto_output_pads, &MapSet.delete(&1, pad_ref))
       |> PadModel.set_data!(pad_ref, :end_of_stream?, true)
       |> AutoFlowUtils.pop_queues_and_bump_demand()
->>>>>>> dc5f6530
     else
       %{direction: :input} ->
         raise PadDirectionError, action: "end of stream", direction: :input, pad: pad_ref
