--- conflicted
+++ resolved
@@ -8,12 +8,8 @@
 
   import Membrane.Pad, only: [is_pad_ref: 1]
 
-<<<<<<< HEAD
-  alias Membrane.{ActionError, Buffer, Caps, ElementError, Event, PadDirectionError, Pad}
-=======
-  alias Membrane.{ActionError, Buffer, CallbackError, Caps, Event, Pad}
+  alias Membrane.{ActionError, Buffer, Caps, ElementError, Event, Pad, PadDirectionError}
   alias Membrane.Core.Child.PadModel
->>>>>>> 506898ee
   alias Membrane.Core.Element.{DemandHandler, LifecycleController, PadController, State}
   alias Membrane.Core.{Events, Message, PlaybackHandler, TimerController}
   alias Membrane.Core.Telemetry
