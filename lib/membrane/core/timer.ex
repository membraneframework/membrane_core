defmodule Membrane.Core.Timer do
  @moduledoc false
  alias Membrane.Clock
  alias Membrane.Core.Message
  alias Membrane.Time

  require Membrane.Core.Message

  @type id_t :: any()
  @type interval_t :: Ratio.t() | Time.non_neg_t() | :no_interval
  @type t :: %__MODULE__{
          id: id_t,
          interval: interval_t,
          init_time: Time.t(),
          clock: Clock.t(),
          next_tick_time: Time.t(),
          ratio: Clock.ratio_t(),
          timer_ref: reference() | nil
        }

  @enforce_keys [:interval, :clock, :init_time, :id]
  defstruct @enforce_keys ++ [next_tick_time: 0, ratio: 1, timer_ref: nil]

  @spec start(id_t, interval_t, Clock.t()) :: t
  def start(id, interval, clock) do
    %__MODULE__{id: id, interval: interval, init_time: Time.monotonic_time(), clock: clock}
    |> tick
  end

  @spec stop(t) :: :ok
  def stop(%__MODULE__{interval: :no_interval}) do
    :ok
  end

  def stop(%__MODULE__{timer_ref: timer_ref}) do
    Process.cancel_timer(timer_ref)
    :ok
  end

  @spec update_ratio(t, Clock.ratio_t()) :: t
  def update_ratio(timer, ratio) do
    %__MODULE__{timer | ratio: ratio}
  end

  @spec tick(t) :: t
  def tick(%__MODULE__{interval: :no_interval} = timer) do
    timer
  end

  def tick(timer) do
    use Numbers, overload_operators: true

    %__MODULE__{
      id: id,
      interval: interval,
      init_time: init_time,
      next_tick_time: next_tick_time,
      ratio: ratio
    } = timer

<<<<<<< HEAD
    time_passed = time_passed + interval

    time =
      (init_time + Ratio.new(time_passed, ratio)) |> Ratio.floor() |> Time.round_to_milliseconds()

    timer_ref = Process.send_after(self(), Message.new(:timer_tick, id), time, abs: true)
    %__MODULE__{timer | time_passed: time_passed, timer_ref: timer_ref}
=======
    next_tick_time = next_tick_time + interval

    # Next tick time converted to BEAM clock time
    beam_next_tick_time =
      (init_time + next_tick_time / ratio) |> Ratio.floor() |> Time.round_to_milliseconds()

    timer_ref =
      Process.send_after(self(), Message.new(:timer_tick, id), beam_next_tick_time, abs: true)

    %__MODULE__{timer | next_tick_time: next_tick_time, timer_ref: timer_ref}
>>>>>>> c2582fe5
  end

  @spec set_interval(t, interval_t) :: t
  def set_interval(%__MODULE__{interval: :no_interval} = timer, interval) do
    %__MODULE__{timer | interval: interval}
    |> tick()
  end

  def set_interval(timer, interval) do
    %__MODULE__{timer | interval: interval}
  end
end<|MERGE_RESOLUTION|>--- conflicted
+++ resolved
@@ -58,26 +58,16 @@
       ratio: ratio
     } = timer
 
-<<<<<<< HEAD
-    time_passed = time_passed + interval
-
-    time =
-      (init_time + Ratio.new(time_passed, ratio)) |> Ratio.floor() |> Time.round_to_milliseconds()
-
-    timer_ref = Process.send_after(self(), Message.new(:timer_tick, id), time, abs: true)
-    %__MODULE__{timer | time_passed: time_passed, timer_ref: timer_ref}
-=======
     next_tick_time = next_tick_time + interval
 
     # Next tick time converted to BEAM clock time
     beam_next_tick_time =
-      (init_time + next_tick_time / ratio) |> Ratio.floor() |> Time.round_to_milliseconds()
+      (init_time + Ratio.new(next_tick_time, ratio)) |> Ratio.floor() |> Time.round_to_milliseconds()
 
     timer_ref =
       Process.send_after(self(), Message.new(:timer_tick, id), beam_next_tick_time, abs: true)
 
     %__MODULE__{timer | next_tick_time: next_tick_time, timer_ref: timer_ref}
->>>>>>> c2582fe5
   end
 
   @spec set_interval(t, interval_t) :: t
