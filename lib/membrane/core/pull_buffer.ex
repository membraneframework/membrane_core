--- conflicted
+++ resolved
@@ -16,13 +16,8 @@
 
   @type t :: %__MODULE__{
           name: Membrane.Element.name_t(),
-<<<<<<< HEAD
-          sink: {pid(), Membrane.Element.name_t()},
+          demand_pid: pid(),
           input_ref: Membrane.Element.Pad.ref_t(),
-=======
-          demand_pid: pid(),
-          sink_ref: Membrane.Element.Pad.ref_t(),
->>>>>>> 54bcf759
           q: @qe.t(),
           preferred_size: pos_integer(),
           current_size: non_neg_integer(),
@@ -33,13 +28,8 @@
         }
 
   defstruct name: :pull_buffer,
-<<<<<<< HEAD
-            sink: nil,
+            demand_pid: nil,
             input_ref: nil,
-=======
-            demand_pid: nil,
-            sink_ref: nil,
->>>>>>> 54bcf759
             q: nil,
             preferred_size: 100,
             current_size: 0,
@@ -65,11 +55,7 @@
           Membrane.Buffer.Metric.unit_t(),
           props_t
         ) :: t()
-<<<<<<< HEAD
-  def new(name, sink, input_ref, demand_in, props) do
-=======
-  def new(name, demand_pid, sink_ref, demand_in, props) do
->>>>>>> 54bcf759
+  def new(name, demand_pid, input_ref, demand_in, props) do
     metric = Buffer.Metric.from_unit(demand_in)
     preferred_size = props[:preferred_size] || metric.pullbuffer_preferred_size
     min_demand = props[:min_demand] || preferred_size |> div(4)
@@ -85,13 +71,8 @@
     %__MODULE__{
       name: name,
       q: @qe.new,
-<<<<<<< HEAD
-      sink: sink,
+      demand_pid: demand_pid,
       input_ref: input_ref,
-=======
-      demand_pid: demand_pid,
-      sink_ref: sink_ref,
->>>>>>> 54bcf759
       preferred_size: preferred_size,
       min_demand: min_demand,
       demand: preferred_size,
@@ -230,7 +211,7 @@
          %__MODULE__{
            toilet: false,
            demand_pid: demand_pid,
-           sink_ref: sink_ref,
+           input_ref: input_ref,
            current_size: size,
            preferred_size: pref_size,
            demand: demand,
@@ -249,7 +230,7 @@
       pb
     )
 
-    send(demand_pid, {:membrane_demand, [to_demand, sink_ref]})
+    send(demand_pid, {:membrane_demand, [to_demand, input_ref]})
     %__MODULE__{pb | demand: demand + new_demand - to_demand}
   end
 
