--- conflicted
+++ resolved
@@ -3,14 +3,9 @@
   use Bunch
   use Membrane.Core.PlaybackHandler
 
-<<<<<<< HEAD
-  alias Bunch.Type
   alias Membrane.{Child, Core, ChildNotification, Pad, Sync}
-  alias Membrane.Core.{CallbackHandler, Message, Component, Parent, PlaybackHandler}
-=======
-  alias Membrane.{Child, Core, Notification, Pad, Sync}
   alias Membrane.Core.{CallbackHandler, Component, Message, Parent, PlaybackHandler}
->>>>>>> d00a1bd2
+
   alias Membrane.Core.Events
   alias Membrane.Core.Parent.ChildrenModel
   alias Membrane.PlaybackState
@@ -89,48 +84,24 @@
     end
   end
 
-<<<<<<< HEAD
   @spec handle_child_notification(Child.name_t(), ChildNotification.t(), Parent.state_t()) ::
-          Type.stateful_try_t(Parent.state_t())
+          Parent.state_t()
   def handle_child_notification(from, notification, state) do
-=======
-  @spec handle_notification(Child.name_t(), Notification.t(), Parent.state_t()) ::
-          Parent.state_t()
-  def handle_notification(from, notification, state) do
->>>>>>> d00a1bd2
     Membrane.Logger.debug_verbose(
       "Received notification #{inspect(notification)} from #{inspect(from)}"
     )
 
-<<<<<<< HEAD
-    with {:ok, _} <- state |> Parent.ChildrenModel.get_child_data(from) do
-      context = Component.callback_context_generator(:parent, ChildNotification, state)
-      action_handler = get_callback_action_handler(state)
-
-      CallbackHandler.exec_and_handle_callback(
-        :handle_child_notification,
-        action_handler,
-        %{context: context},
-        [notification, from],
-        state
-      )
-    else
-      error ->
-        {error, state}
-    end
-=======
     Parent.ChildrenModel.assert_child_exists!(state, from)
-    context = Component.callback_context_generator(:parent, Notification, state)
+    context = Component.callback_context_generator(:parent, ChildNotification, state)
     action_handler = get_callback_action_handler(state)
 
     CallbackHandler.exec_and_handle_callback(
-      :handle_notification,
+      :handle_child_notification,
       action_handler,
       %{context: context},
       [notification, from],
       state
     )
->>>>>>> d00a1bd2
   end
 
   @spec handle_other(any, Parent.state_t()) :: Parent.state_t()
