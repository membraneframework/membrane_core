--- conflicted
+++ resolved
@@ -31,17 +31,9 @@
 
   @type pending_specs_t :: %{spec_ref_t() => pending_spec_t()}
 
-<<<<<<< HEAD
-  @default_children_spec_options [
-    children_group_id: [default: nil],
-    crash_group_mode: [default: nil],
-    stream_sync: [default: []],
-    clock_provider: [default: nil],
-    node: [default: nil],
-    log_metadata: [default: []]
-=======
   @type children_spec_options_map_t :: %{
-          crash_group: Membrane.CrashGroup.t() | nil,
+          children_group_id: Membrane.Child.children_group_id_t(),
+          crash_group_mode: Membrane.CrashGroup.mode_t(),
           stream_sync: :sinks | [[Membrane.Child.name_t()]],
           clock_provider: Membrane.Child.name_t() | nil,
           node: node() | nil,
@@ -49,16 +41,17 @@
         }
 
   @children_spec_options_fields_specs [
-    crash_group: [require?: false],
+    children_group_id: [require?: false],
+    crash_group_mode: [require?: false],
     stream_sync: [require?: false],
     clock_provider: [require?: false],
     node: [require?: false],
     log_metadata: [require?: false]
->>>>>>> 62f5fa9d
   ]
 
   @default_children_spec_options %{
-    crash_group: nil,
+    children_group_id: nil,
+    crash_group_mode: nil,
     stream_sync: [],
     clock_provider: nil,
     node: nil,
@@ -120,21 +113,8 @@
 
     children_definitions = remove_unecessary_children_specs(children_definitions, state)
 
-<<<<<<< HEAD
-    children =
-      StartupUtils.start_children(
-        children,
-        options_map.node,
-        state.synchronization.clock_proxy,
-        syncs,
-        log_metadata,
-        state.subprocess_supervisor,
-        options_map.children_group_id
-      )
-=======
     links =
       Enum.flat_map(parsed_structures, fn {_children_definitions, links, _options} -> links end)
->>>>>>> 62f5fa9d
 
     {all_children_names, state} =
       Enum.flat_map_reduce(children_definitions, state, &setup_children(&1, spec_ref, &2))
@@ -159,43 +139,8 @@
         awaiting_responses: MapSet.new()
       })
 
-<<<<<<< HEAD
-    # adding crash group to state
-    state =
-      if options_map.crash_group_mode do
-        CrashGroupUtils.add_crash_group(
-          {options_map.children_group_id, options_map.crash_group_mode},
-          children_names,
-          children_pids,
-          state
-        )
-      else
-        state
-      end
-
-    state = StartupUtils.exec_handle_spec_started(children_names, state)
-    state = proceed_spec_startup(spec_ref, state)
-
-    Enum.reduce(inner_specs, state, fn spec, state ->
-      do_handle_spec(spec, state, options_keywords_list)
-    end)
-  end
-
-  @spec handle_spec_timeout(spec_ref_t(), Parent.state_t()) ::
-          Parent.state_t()
-  def handle_spec_timeout(spec_ref, state) do
-    {spec_data, state} = pop_in(state, [:pending_specs, spec_ref])
-
-    unless spec_data == nil or spec_data.status == :ready do
-      raise Membrane.LinkError,
-            "Spec #{inspect(spec_ref)} linking took too long, spec_data: #{inspect(spec_data, pretty: true)}"
-    end
-
-    state
-=======
     state = StartupUtils.exec_handle_spec_started(all_children_names, state)
     proceed_spec_startup(spec_ref, state)
->>>>>>> 62f5fa9d
   end
 
   @spec proceed_spec_startup(spec_ref_t(), Parent.state_t()) :: Parent.state_t()
@@ -598,7 +543,8 @@
         state.synchronization.clock_proxy,
         syncs,
         log_metadata,
-        state.subprocess_supervisor
+        state.subprocess_supervisor,
+        options.children_group_id
       )
 
     :ok = StartupUtils.maybe_activate_syncs(syncs, state)
@@ -610,9 +556,9 @@
 
     # adding crash group to state
     state =
-      if options.crash_group do
+      if options.crash_group_mode != nil do
         CrashGroupUtils.add_crash_group(
-          options.crash_group,
+          {options.children_group_id, options.crash_group_mode},
           children_names,
           children_pids,
           state
