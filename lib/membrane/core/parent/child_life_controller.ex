--- conflicted
+++ resolved
@@ -12,12 +12,8 @@
     ClockHandler,
     CrashGroup,
     LifecycleController,
-<<<<<<< HEAD
-    Link
-=======
     Link,
     LinkParser
->>>>>>> 478fb772
   }
 
   require Membrane.Core.Component
