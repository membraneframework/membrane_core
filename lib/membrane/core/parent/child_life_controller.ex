defmodule Membrane.Core.Parent.ChildLifeController do
  @moduledoc false
  use Bunch

  alias __MODULE__.{CrashGroupUtils, LinkUtils, StartupUtils}
  alias Membrane.ChildrenSpec
  alias Membrane.Core.{Bin, CallbackHandler, Component, Parent, Pipeline}

  alias Membrane.Core.Parent.{
    ChildEntryParser,
    ChildrenModel,
    ClockHandler,
    CrashGroup,
    Link,
    StructureParser
  }

  require Membrane.Core.Component
  require Membrane.Core.Message, as: Message
  require Membrane.Logger

  @type spec_ref_t :: reference()

  @type pending_spec_t :: %{
          status: :linking_internally | :linked_internally | :linking_externally | :ready,
          children_names: [Membrane.Child.name_t()],
          links_ids: [Link.id()],
          awaiting_responses: MapSet.t({Link.id(), Membrane.Pad.direction_t()}),
          dependent_specs: MapSet.t(spec_ref_t)
        }

  @type pending_specs_t :: %{spec_ref_t() => pending_spec_t()}

<<<<<<< HEAD
  @type children_spec_options_map_t :: %{
          crash_group: Membrane.CrashGroup.t() | nil,
          stream_sync: :sinks | [[Membrane.Child.name_t()]],
          clock_provider: Membrane.Child.name_t() | nil,
          node: node() | nil,
          log_metadata: Keyword.t()
        }
=======
  @typep parsed_children_spec_options_t :: %{
           crash_group: Membrane.CrashGroup.t() | nil,
           stream_sync: :sinks | [[Membrane.Child.name_t()]],
           clock_provider: Membrane.Child.name_t() | nil,
           node: node() | nil,
           log_metadata: Keyword.t()
         }
>>>>>>> a37d3e44

  @children_spec_options_fields_specs [
    crash_group: [require?: false],
    stream_sync: [require?: false],
    clock_provider: [require?: false],
    node: [require?: false],
    log_metadata: [require?: false]
  ]

  @default_children_spec_options %{
    crash_group: nil,
    stream_sync: [],
    clock_provider: nil,
    node: nil,
    log_metadata: []
  }

  @doc """
  Handles `Membrane.ChildrenSpec` returned with `spec` action.

  Handling a spec consists of the following steps:
  - Parse the spec
  - Set up `Membrane.Sync`s
  - Spawn children processes. If any process crashes when being spawned (that is in `handle_init`),
    the parent is terminated.
  - Activate syncs and choose clock
  - Set spec status to `:initializing` and store the spec in `pending_specs` in state. It's kept there
    until the spec is fully handled. If any child of the spec that is in a crash group crashes by then,
    the spawning of the spec is cancelled and spec is cleaned up. That's possible because only one crash
    group per spec is allowed.
  - Optionally add crash group
  - Execute `handle_spec_startup` callback
  - Wait until all children are initialized and all dependent specs are fully handled. Dependent specs are
    those containing children that are linked in the current spec.
  - Set spec status to `:initialized`
  - Send link requests for all the links in the spec. Set spec status to `:linking_internally`. Wait until
    all link responses are received.
  - Link all links that are not involving bin pads.
  - If the parent is bin, send link responses for bin pads, set spec status to `:linking_externally` and wait
    until all bin pads of the spec are linked. Linking bin pads is actually routing link calls to proper
    bin children.
  - Mark spec children as ready, optionally request to play or terminate
  - Cleanup spec: remove it from `pending_specs` and all other specs' `dependent_specs` and try proceeding startup
    for all other pending specs that depended on the spec.
  """
  @spec handle_spec(ChildrenSpec.t(), Parent.state_t()) :: Parent.state_t() | no_return()
  def handle_spec(spec, state) do
    spec_ref = make_ref()

    canonical_spec = make_canonical(spec)

    Membrane.Logger.debug("""
    New spec #{inspect(spec_ref)}
    structure: #{inspect(spec)}
    """)

    parsed_structures =
      Enum.map(canonical_spec, fn {structures, options} ->
        {this_structures_children_definitions, this_structures_links} =
          StructureParser.parse(structures)
<<<<<<< HEAD

        {this_structures_children_definitions, this_structures_links, options}
      end)

    children_definitions =
      Enum.map(parsed_structures, fn {children_definitions, _links, options} ->
        {children_definitions, options}
      end)
      |> Enum.filter(fn {children_definitions, _options} -> children_definitions != [] end)

    children_definitions = remove_unecessary_children_specs(children_definitions, state)

    links =
      Enum.flat_map(parsed_structures, fn {_children_definitions, links, _options} -> links end)

    {all_children_names, state} =
      Enum.flat_map_reduce(children_definitions, state, &setup_children(&1, spec_ref, &2))

    resolved_links = LinkUtils.resolve_links(links, spec_ref, state)
    state = %{state | links: Map.merge(state.links, Map.new(resolved_links, &{&1.id, &1}))}

    dependent_specs =
      resolved_links
      |> Enum.flat_map(&[&1.from.child_spec_ref, &1.to.child_spec_ref])
      |> Enum.filter(fn x ->
        Map.has_key?(state.pending_specs, x)
      end)
      |> MapSet.new()

    state =
      put_in(state, [:pending_specs, spec_ref], %{
        status: :initializing,
        children_names: all_children_names,
        links_ids: Enum.map(links, & &1.id),
        dependent_specs: dependent_specs,
        awaiting_responses: MapSet.new()
      })

    state = StartupUtils.exec_handle_spec_started(all_children_names, state)
    proceed_spec_startup(spec_ref, state)
=======

        {this_structures_children_definitions, this_structures_links, options}
      end)

    children_definitions =
      Enum.map(parsed_structures, fn {children_definitions, _links, options} ->
        {children_definitions, options}
      end)
      |> Enum.filter(fn {children_definitions, _options} -> children_definitions != [] end)

    children_definitions = remove_unecessary_children_specs(children_definitions, state)

    links =
      Enum.flat_map(parsed_structures, fn {_children_definitions, links, _options} -> links end)

    {all_children_names, state} =
      Enum.flat_map_reduce(children_definitions, state, &setup_children(&1, spec_ref, &2))

    resolved_links = LinkUtils.resolve_links(links, spec_ref, state)
    state = %{state | links: Map.merge(state.links, Map.new(resolved_links, &{&1.id, &1}))}

    dependent_specs =
      resolved_links
      |> Enum.flat_map(&[&1.from.child_spec_ref, &1.to.child_spec_ref])
      |> Enum.filter(fn x ->
        Map.has_key?(state.pending_specs, x)
      end)
      |> MapSet.new()

    state =
      put_in(state, [:pending_specs, spec_ref], %{
        status: :initializing,
        children_names: all_children_names,
        links_ids: Enum.map(links, & &1.id),
        dependent_specs: dependent_specs,
        awaiting_responses: MapSet.new()
      })

    state = StartupUtils.exec_handle_spec_started(all_children_names, state)
    proceed_spec_startup(spec_ref, state)
  end

  @spec make_canonical(Membrane.ChildrenSpec.t(), parsed_children_spec_options_t()) :: [
          {[Membrane.ChildrenSpec.structure_builder_t()], parsed_children_spec_options_t()}
        ]
  defp make_canonical(spec, defaults \\ @default_children_spec_options)

  defp make_canonical({spec, options_keywords_list}, defaults) do
    spec = Bunch.listify(spec)
    {inner_specs, this_level_specs} = Enum.split_with(spec, &is_tuple(&1))

    {:ok, options} =
      Bunch.Config.parse(options_keywords_list, @children_spec_options_fields_specs)

    options = Map.merge(defaults, options)

    options_to_pass_to_nested =
      Map.reject(options, fn {key, _value} -> key in [:clock_provider, :stream_sync] end)

    defaults_for_nested = Map.merge(@default_children_spec_options, options_to_pass_to_nested)

    [{this_level_specs, options}] ++
      Enum.flat_map(inner_specs, &make_canonical(&1, defaults_for_nested))
  end

  defp make_canonical(specs, defaults) when is_list(specs) do
    Enum.flat_map(specs, &make_canonical(&1, defaults))
  end

  defp make_canonical(spec, defaults) do
    spec = Bunch.listify(spec)
    {:ok, options} = Bunch.Config.parse([], @children_spec_options_fields_specs)
    options = Map.merge(defaults, options)
    [{spec, options}]
  end

  defp setup_children(
         {children_definitions_with_given_options, options},
         spec_ref,
         state
       ) do
    children = ChildEntryParser.parse(children_definitions_with_given_options)
    children = Enum.map(children, &%{&1 | spec_ref: spec_ref})
    :ok = StartupUtils.check_if_children_names_unique(children, state)
    syncs = StartupUtils.setup_syncs(children, options.stream_sync)

    log_metadata =
      case state do
        %Bin.State{children_log_metadata: metadata} ->
          metadata ++ options.log_metadata

        %Pipeline.State{} ->
          options.log_metadata
      end

    children =
      StartupUtils.start_children(
        children,
        options.node,
        state.synchronization.clock_proxy,
        syncs,
        log_metadata,
        state.subprocess_supervisor
      )

    :ok = StartupUtils.maybe_activate_syncs(syncs, state)
    state = ClockHandler.choose_clock(children, options.clock_provider, state)
    state = %{state | children: Map.merge(state.children, Map.new(children, &{&1.name, &1}))}

    children_names = children |> Enum.map(& &1.name)
    children_pids = children |> Enum.map(& &1.pid)

    # adding crash group to state
    state =
      if options.crash_group do
        CrashGroupUtils.add_crash_group(
          options.crash_group,
          children_names,
          children_pids,
          state
        )
      else
        state
      end

    {children_names, state}
  end

  defp remove_unecessary_children_specs(children_definitions_list, state) do
    %{children: state_children} = state

    Enum.map(children_definitions_list, fn {children_definitions, children_spec_options} ->
      {children_definitions
       |> Enum.reject(fn
         {name, _child_spec, options} ->
           options.get_if_exists and Map.has_key?(state_children, name)
       end), children_spec_options}
    end)
>>>>>>> a37d3e44
  end

  @spec proceed_spec_startup(spec_ref_t(), Parent.state_t()) :: Parent.state_t()
  def proceed_spec_startup(spec_ref, state) do
    withl spec_data: {:ok, spec_data} <- Map.fetch(state.pending_specs, spec_ref),
          do: {spec_data, state} = do_proceed_spec_startup(spec_ref, spec_data, state),
          status: :ready <- spec_data.status do
      cleanup_spec_startup(spec_ref, state)
    else
      spec_data: :error -> state
      status: _status -> put_in(state, [:pending_specs, spec_ref], spec_data)
    end
  end

  defp do_proceed_spec_startup(spec_ref, %{status: :initializing} = spec_data, state) do
    Membrane.Logger.debug(
      "Proceeding spec #{inspect(spec_ref)} startup: initializing, dependent specs: #{inspect(spec_data.dependent_specs)}"
    )

    %{children: children} = state

    if Enum.all?(spec_data.children_names, &Map.fetch!(children, &1).initialized?) and
         Enum.empty?(spec_data.dependent_specs) do
      Membrane.Logger.debug("Spec #{inspect(spec_ref)} status changed to initialized")
      do_proceed_spec_startup(spec_ref, %{spec_data | status: :initialized}, state)
    else
      {spec_data, state}
    end
  end

  defp do_proceed_spec_startup(spec_ref, %{status: :initialized} = spec_data, state) do
    {awaiting_responses, state} =
      Enum.flat_map_reduce(spec_data.links_ids, state, fn link_id, state ->
        %Membrane.Core.Parent.Link{from: from, to: to, spec_ref: spec_ref} =
          Map.fetch!(state.links, link_id)

        {output_awaiting, state} =
          LinkUtils.request_link(:output, from, to, spec_ref, link_id, state)

        {input_awaiting, state} =
          LinkUtils.request_link(:input, to, from, spec_ref, link_id, state)

        {output_awaiting ++ input_awaiting, state}
      end)

    spec_data = %{
      spec_data
      | awaiting_responses: MapSet.new(awaiting_responses),
        status: :linking_internally
    }

    Membrane.Logger.debug("Spec #{inspect(spec_ref)} status changed to linking internally")
    do_proceed_spec_startup(spec_ref, spec_data, state)
  end

  defp do_proceed_spec_startup(spec_ref, %{status: :linking_internally} = spec_data, state) do
    if Enum.empty?(spec_data.awaiting_responses) do
      state =
        spec_data.links_ids
        |> Enum.map(&Map.fetch!(state.links, &1))
        |> Enum.reduce(state, &LinkUtils.link/2)

      Membrane.Logger.debug("Spec #{inspect(spec_ref)} status changed to linked internally")
      do_proceed_spec_startup(spec_ref, %{spec_data | status: :linked_internally}, state)
    else
      {spec_data, state}
    end
  end

  defp do_proceed_spec_startup(
         spec_ref,
         %{status: :linked_internally} = spec_data,
         %Pipeline.State{} = state
       ) do
    Membrane.Logger.debug("Spec #{inspect(spec_ref)} status changed to ready")
    do_proceed_spec_startup(spec_ref, %{spec_data | status: :ready}, state)
  end

  defp do_proceed_spec_startup(
         spec_ref,
         %{status: :linked_internally} = spec_data,
         %Bin.State{} = state
       ) do
    state = Bin.PadController.respond_links(spec_ref, state)
    Membrane.Logger.debug("Spec #{inspect(spec_ref)} status changed to linking externally")
    do_proceed_spec_startup(spec_ref, %{spec_data | status: :linking_externally}, state)
  end

  defp do_proceed_spec_startup(
         spec_ref,
         %{status: :linking_externally} = spec_data,
         %Bin.State{} = state
       ) do
    if Bin.PadController.all_pads_linked?(spec_ref, state) do
      Membrane.Logger.debug("Spec #{inspect(spec_ref)} status changed to ready")
      do_proceed_spec_startup(spec_ref, %{spec_data | status: :ready}, state)
    else
      {spec_data, state}
    end
  end

  defp do_proceed_spec_startup(_spec_ref, %{status: :ready} = spec_data, state) do
    state =
      Enum.reduce(spec_data.children_names, state, fn child, state ->
        %{pid: pid, terminating?: terminating?} = get_in(state, [:children, child])

        cond do
          terminating? -> Message.send(pid, :terminate)
          state.playback == :playing -> Message.send(pid, :play)
          true -> :ok
        end

        put_in(state, [:children, child, :ready?], true)
      end)

    {spec_data, state}
  end

  @spec handle_link_response(Parent.Link.id(), Membrane.Pad.direction_t(), Parent.state_t()) ::
          Parent.state_t()
  def handle_link_response(link_id, direction, state) do
    case Map.fetch(state.links, link_id) do
      {:ok, %Link{spec_ref: spec_ref}} ->
        state =
          update_in(
            state,
            [:pending_specs, spec_ref, :awaiting_responses],
            &MapSet.delete(&1, {link_id, direction})
          )

        proceed_spec_startup(spec_ref, state)

      :error ->
        state
    end
  end

  @spec handle_child_initialized(Membrane.Child.name_t(), Parent.state_t()) :: Parent.state_t()
  def handle_child_initialized(child, state) do
    %{spec_ref: spec_ref} = Parent.ChildrenModel.get_child_data!(state, child)
    state = put_in(state, [:children, child, :initialized?], true)
    proceed_spec_startup(spec_ref, state)
  end

  @spec handle_notify_child(
          {Membrane.Child.name_t(), Membrane.ParentNotification.t()},
          Parent.state_t()
        ) :: :ok
  def handle_notify_child({child_name, message}, state) do
    %{pid: pid} = Parent.ChildrenModel.get_child_data!(state, child_name)
    Membrane.Core.Message.send(pid, :parent_notification, [message])
    :ok
  end

  @spec handle_remove_children(
          Membrane.Child.name_t() | [Membrane.Child.name_t()],
          Parent.state_t()
        ) :: Parent.state_t()
  def handle_remove_children(names, state) do
    names = names |> Bunch.listify()
    Membrane.Logger.debug("Removing children: #{inspect(names)}")

    state =
      if state.synchronization.clock_provider.provider in names do
        ClockHandler.reset_clock(state)
      else
        state
      end

    data = Enum.map(names, &Parent.ChildrenModel.get_child_data!(state, &1))
    {already_removing, data} = Enum.split_with(data, & &1.terminating?)

    if already_removing != [] do
      Membrane.Logger.warn("""
      Trying to remove children that are already being removed: #{Enum.map_join(already_removing, ", ", &inspect(&1.name))}. This may lead to 'unknown child' errors.
      """)
    end

    data |> Enum.filter(& &1.ready?) |> Enum.each(&Message.send(&1.pid, :terminate))
    Parent.ChildrenModel.update_children!(state, names, &%{&1 | terminating?: true})
  end

  @doc """
  Handles death of a child:
  - removes it from state
  - unlinks it from other children
  - handles crash group (if applicable)
  """
  @spec handle_child_death(
          child_name :: Membrane.Child.name_t(),
          reason :: any(),
          state :: Parent.state_t()
        ) :: {:stop | :continue, Parent.state_t()}
  def handle_child_death(child_name, reason, state) do
    state = do_handle_child_death(child_name, reason, state)

    if state.terminating? and Enum.empty?(state.children) do
      {:stop, state}
    else
      {:continue, state}
    end
  end

  defp do_handle_child_death(child_name, :normal, state) do
    {%{pid: child_pid}, state} = Bunch.Access.pop_in(state, [:children, child_name])
    state = LinkUtils.unlink_element(child_name, state)
    {_result, state} = remove_child_from_crash_group(state, child_pid)
    state
  end

  defp do_handle_child_death(child_name, reason, state) do
    %{pid: child_pid} = ChildrenModel.get_child_data!(state, child_name)

    with {:ok, group} <- CrashGroupUtils.get_group_by_member_pid(child_pid, state) do
      {result, state} =
        crash_all_group_members(group, child_name, state)
        |> remove_child_from_crash_group(group, child_pid)

      if result == :removed do
        state =
          Enum.reduce(group.members, state, fn child_name, state ->
            {%{spec_ref: spec_ref}, state} = Bunch.Access.pop_in(state, [:children, child_name])
            state = LinkUtils.unlink_element(child_name, state)
            cleanup_spec_startup(spec_ref, state)
          end)

        exec_handle_crash_group_down_callback(
          group.name,
          group.members,
          group.crash_initiator || child_name,
          state
        )
      else
        state
      end
    else
      {:error, :not_member} when reason == {:shutdown, :membrane_crash_group_kill} ->
        raise Membrane.PipelineError,
              "Child #{inspect(child_name)} that was not a member of any crash group killed with :membrane_crash_group_kill."

      {:error, :not_member} ->
        Membrane.Logger.debug("""
        Child #{inspect(child_name)} crashed but was not a member of any crash group.
        Terminating.
        """)

        exit({:shutdown, :child_crash})
    end
  end

  defp cleanup_spec_startup(spec_ref, state) do
    if Map.has_key?(state.pending_specs, spec_ref) do
      Membrane.Logger.debug("Cleaning spec #{inspect(spec_ref)}")

      pending_specs =
        state.pending_specs
        |> Map.delete(spec_ref)
        |> Map.new(fn {ref, data} ->
          {ref, Map.update!(data, :dependent_specs, &MapSet.delete(&1, spec_ref))}
        end)

      state = %{state | pending_specs: pending_specs}
      Enum.reduce(Map.keys(pending_specs), state, &proceed_spec_startup/2)
    else
      state
    end
  end

  defp exec_handle_crash_group_down_callback(
         group_name,
         group_members,
         crash_initiator,
         state
       ) do
    context =
      Component.callback_context_generator(:parent, CrashGroupDown, state,
        members: group_members,
        crash_initiator: crash_initiator
      )

    CallbackHandler.exec_and_handle_callback(
      :handle_crash_group_down,
      Membrane.Core.Pipeline.ActionHandler,
      %{context: context},
      [group_name],
      state
    )
  end

  # called when process was a member of a crash group
  @spec crash_all_group_members(CrashGroup.t(), Membrane.Child.name_t(), Parent.state_t()) ::
          Parent.state_t()
  defp crash_all_group_members(
         %CrashGroup{triggered?: false} = crash_group,
         crash_initiator,
         state
       ) do
    %CrashGroup{alive_members_pids: members_pids} = crash_group
    state = LinkUtils.unlink_crash_group(crash_group, state)
    Enum.each(members_pids, &Process.exit(&1, {:shutdown, :membrane_crash_group_kill}))
    CrashGroupUtils.set_triggered(state, crash_group.name, crash_initiator)
  end

  defp crash_all_group_members(_crash_group, _crash_initiator, state), do: state

  defp remove_child_from_crash_group(state, child_pid) do
    with {:ok, group} <- CrashGroupUtils.get_group_by_member_pid(child_pid, state) do
      remove_child_from_crash_group(state, group, child_pid)
    else
      {:error, :not_member} -> {:not_removed, state}
    end
  end

  defp remove_child_from_crash_group(state, group, child_pid) do
    CrashGroupUtils.remove_member_of_crash_group(state, group.name, child_pid)
    |> CrashGroupUtils.remove_crash_group_if_empty(group.name)
  end

  defp remove_unecessary_children_specs(children_definitions_list, state) do
    %{children: state_children} = state

    Enum.map(children_definitions_list, fn {children_definitions, children_spec_options} ->
      {children_definitions
       |> Enum.reject(fn
         {name, _child_spec, options} ->
           options.get_if_exists and Map.has_key?(state_children, name)
       end), children_spec_options}
    end)
  end

  defp make_canonical(spec, defaults \\ @default_children_spec_options)

  defp make_canonical({spec, options_keywords_list}, defaults) do
    spec = Bunch.listify(spec)
    {inner_specs, this_level_specs} = Enum.split_with(spec, &is_tuple(&1))

    {:ok, options} =
      Bunch.Config.parse(options_keywords_list, @children_spec_options_fields_specs)

    options = Map.merge(defaults, options)

    options_to_pass_to_nested =
      Map.reject(options, fn {key, _value} -> key in [:clock_provider, :stream_sync] end)
      |> Map.new()

    defaults_for_nested = Map.merge(@default_children_spec_options, options_to_pass_to_nested)

    [{this_level_specs, options}] ++
      Enum.flat_map(inner_specs, &make_canonical(&1, defaults_for_nested))
  end

  defp make_canonical(specs, defaults) when is_list(specs) do
    Enum.flat_map(specs, &make_canonical(&1, defaults))
  end

  defp make_canonical(spec, defaults) do
    spec = Bunch.listify(spec)
    {:ok, options} = Bunch.Config.parse([], @children_spec_options_fields_specs)
    options = Map.merge(defaults, options)
    [{spec, options}]
  end

  defp setup_children(
         {children_definitions_with_given_options, options},
         spec_ref,
         state
       ) do
    children = ChildEntryParser.parse(children_definitions_with_given_options)
    children = Enum.map(children, &%{&1 | spec_ref: spec_ref})
    :ok = StartupUtils.check_if_children_names_unique(children, state)
    syncs = StartupUtils.setup_syncs(children, options.stream_sync)

    log_metadata =
      case state do
        %Bin.State{children_log_metadata: metadata} ->
          metadata ++ options.log_metadata

        %Pipeline.State{} ->
          options.log_metadata
      end

    children =
      StartupUtils.start_children(
        children,
        options.node,
        state.synchronization.clock_proxy,
        syncs,
        log_metadata,
        state.subprocess_supervisor
      )

    :ok = StartupUtils.maybe_activate_syncs(syncs, state)
    state = ClockHandler.choose_clock(children, options.clock_provider, state)
    state = %{state | children: Map.merge(state.children, Map.new(children, &{&1.name, &1}))}

    children_names = children |> Enum.map(& &1.name)
    children_pids = children |> Enum.map(& &1.pid)

    # adding crash group to state
    state =
      if options.crash_group do
        CrashGroupUtils.add_crash_group(
          options.crash_group,
          children_names,
          children_pids,
          state
        )
      else
        state
      end

    {children_names, state}
  end
end<|MERGE_RESOLUTION|>--- conflicted
+++ resolved
@@ -31,15 +31,6 @@
 
   @type pending_specs_t :: %{spec_ref_t() => pending_spec_t()}
 
-<<<<<<< HEAD
-  @type children_spec_options_map_t :: %{
-          crash_group: Membrane.CrashGroup.t() | nil,
-          stream_sync: :sinks | [[Membrane.Child.name_t()]],
-          clock_provider: Membrane.Child.name_t() | nil,
-          node: node() | nil,
-          log_metadata: Keyword.t()
-        }
-=======
   @typep parsed_children_spec_options_t :: %{
            crash_group: Membrane.CrashGroup.t() | nil,
            stream_sync: :sinks | [[Membrane.Child.name_t()]],
@@ -47,7 +38,6 @@
            node: node() | nil,
            log_metadata: Keyword.t()
          }
->>>>>>> a37d3e44
 
   @children_spec_options_fields_specs [
     crash_group: [require?: false],
@@ -108,48 +98,6 @@
       Enum.map(canonical_spec, fn {structures, options} ->
         {this_structures_children_definitions, this_structures_links} =
           StructureParser.parse(structures)
-<<<<<<< HEAD
-
-        {this_structures_children_definitions, this_structures_links, options}
-      end)
-
-    children_definitions =
-      Enum.map(parsed_structures, fn {children_definitions, _links, options} ->
-        {children_definitions, options}
-      end)
-      |> Enum.filter(fn {children_definitions, _options} -> children_definitions != [] end)
-
-    children_definitions = remove_unecessary_children_specs(children_definitions, state)
-
-    links =
-      Enum.flat_map(parsed_structures, fn {_children_definitions, links, _options} -> links end)
-
-    {all_children_names, state} =
-      Enum.flat_map_reduce(children_definitions, state, &setup_children(&1, spec_ref, &2))
-
-    resolved_links = LinkUtils.resolve_links(links, spec_ref, state)
-    state = %{state | links: Map.merge(state.links, Map.new(resolved_links, &{&1.id, &1}))}
-
-    dependent_specs =
-      resolved_links
-      |> Enum.flat_map(&[&1.from.child_spec_ref, &1.to.child_spec_ref])
-      |> Enum.filter(fn x ->
-        Map.has_key?(state.pending_specs, x)
-      end)
-      |> MapSet.new()
-
-    state =
-      put_in(state, [:pending_specs, spec_ref], %{
-        status: :initializing,
-        children_names: all_children_names,
-        links_ids: Enum.map(links, & &1.id),
-        dependent_specs: dependent_specs,
-        awaiting_responses: MapSet.new()
-      })
-
-    state = StartupUtils.exec_handle_spec_started(all_children_names, state)
-    proceed_spec_startup(spec_ref, state)
-=======
 
         {this_structures_children_definitions, this_structures_links, options}
       end)
@@ -288,7 +236,6 @@
            options.get_if_exists and Map.has_key?(state_children, name)
        end), children_spec_options}
     end)
->>>>>>> a37d3e44
   end
 
   @spec proceed_spec_startup(spec_ref_t(), Parent.state_t()) :: Parent.state_t()
@@ -606,100 +553,4 @@
     CrashGroupUtils.remove_member_of_crash_group(state, group.name, child_pid)
     |> CrashGroupUtils.remove_crash_group_if_empty(group.name)
   end
-
-  defp remove_unecessary_children_specs(children_definitions_list, state) do
-    %{children: state_children} = state
-
-    Enum.map(children_definitions_list, fn {children_definitions, children_spec_options} ->
-      {children_definitions
-       |> Enum.reject(fn
-         {name, _child_spec, options} ->
-           options.get_if_exists and Map.has_key?(state_children, name)
-       end), children_spec_options}
-    end)
-  end
-
-  defp make_canonical(spec, defaults \\ @default_children_spec_options)
-
-  defp make_canonical({spec, options_keywords_list}, defaults) do
-    spec = Bunch.listify(spec)
-    {inner_specs, this_level_specs} = Enum.split_with(spec, &is_tuple(&1))
-
-    {:ok, options} =
-      Bunch.Config.parse(options_keywords_list, @children_spec_options_fields_specs)
-
-    options = Map.merge(defaults, options)
-
-    options_to_pass_to_nested =
-      Map.reject(options, fn {key, _value} -> key in [:clock_provider, :stream_sync] end)
-      |> Map.new()
-
-    defaults_for_nested = Map.merge(@default_children_spec_options, options_to_pass_to_nested)
-
-    [{this_level_specs, options}] ++
-      Enum.flat_map(inner_specs, &make_canonical(&1, defaults_for_nested))
-  end
-
-  defp make_canonical(specs, defaults) when is_list(specs) do
-    Enum.flat_map(specs, &make_canonical(&1, defaults))
-  end
-
-  defp make_canonical(spec, defaults) do
-    spec = Bunch.listify(spec)
-    {:ok, options} = Bunch.Config.parse([], @children_spec_options_fields_specs)
-    options = Map.merge(defaults, options)
-    [{spec, options}]
-  end
-
-  defp setup_children(
-         {children_definitions_with_given_options, options},
-         spec_ref,
-         state
-       ) do
-    children = ChildEntryParser.parse(children_definitions_with_given_options)
-    children = Enum.map(children, &%{&1 | spec_ref: spec_ref})
-    :ok = StartupUtils.check_if_children_names_unique(children, state)
-    syncs = StartupUtils.setup_syncs(children, options.stream_sync)
-
-    log_metadata =
-      case state do
-        %Bin.State{children_log_metadata: metadata} ->
-          metadata ++ options.log_metadata
-
-        %Pipeline.State{} ->
-          options.log_metadata
-      end
-
-    children =
-      StartupUtils.start_children(
-        children,
-        options.node,
-        state.synchronization.clock_proxy,
-        syncs,
-        log_metadata,
-        state.subprocess_supervisor
-      )
-
-    :ok = StartupUtils.maybe_activate_syncs(syncs, state)
-    state = ClockHandler.choose_clock(children, options.clock_provider, state)
-    state = %{state | children: Map.merge(state.children, Map.new(children, &{&1.name, &1}))}
-
-    children_names = children |> Enum.map(& &1.name)
-    children_pids = children |> Enum.map(& &1.pid)
-
-    # adding crash group to state
-    state =
-      if options.crash_group do
-        CrashGroupUtils.add_crash_group(
-          options.crash_group,
-          children_names,
-          children_pids,
-          state
-        )
-      else
-        state
-      end
-
-    {children_names, state}
-  end
 end