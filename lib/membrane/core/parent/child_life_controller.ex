defmodule Membrane.Core.Parent.ChildLifeController do
  @moduledoc false
  use Bunch

  alias __MODULE__.{CrashGroupHandler, LinkHandler, StartupHandler}
  alias Membrane.ParentSpec
  alias Membrane.Core.{CallbackHandler, Component, Parent, PlaybackHandler}

  alias Membrane.Core.Parent.{
    ChildEntryParser,
    ChildLifeController,
    ClockHandler,
    CrashGroup,
    LifecycleController,
    Link
  }

  require Membrane.Core.Component
  require Membrane.Bin
  require Membrane.Element
  require Membrane.Logger

  @spec handle_spec(ParentSpec.t(), Parent.state_t()) ::
          {{:ok, [Membrane.Child.name_t()]}, Parent.state_t()} | no_return
  def handle_spec(%ParentSpec{} = spec, state) do
    Membrane.Logger.debug("""
    Initializing spec
    children: #{inspect(spec.children)}
    links: #{inspect(spec.links)}
    """)

    children = ChildEntryParser.from_spec(spec.children)
    :ok = StartupHandler.check_if_children_names_unique(children, state)
    syncs = StartupHandler.setup_syncs(children, spec.stream_sync)

    children =
      StartupHandler.start_children(
        children,
        state.synchronization.clock_proxy,
        syncs,
        state.children_log_metadata
      )

    # monitoring children
    :ok = children |> Enum.each(&Process.monitor(&1.pid))

    :ok = StartupHandler.maybe_activate_syncs(syncs, state)
    {:ok, state} = StartupHandler.add_children(children, state)
    children_names = children |> Enum.map(& &1.name)

    # adding crash group to state
    {:ok, state} =
      if spec.crash_group do
        children_pids = children |> Enum.map(& &1.pid)
        CrashGroupHandler.add_crash_group(spec.crash_group, children_pids, state)
      else
        {:ok, state}
      end

    state = ClockHandler.choose_clock(children, spec.clock_provider, state)
    {:ok, links} = Link.from_spec(spec.links)
    links = LinkHandler.resolve_links(links, state)
    {:ok, state} = LinkHandler.link_children(links, state)
    {:ok, state} = StartupHandler.exec_handle_spec_started(children_names, state)
    state = StartupHandler.init_playback_state(children_names, state)
    {{:ok, children_names}, state}
  end

  @spec handle_forward([{Membrane.Child.name_t(), any}], Parent.state_t()) ::
          {:ok | {:error, any}, Parent.state_t()}
  def handle_forward(children_messages, state) do
    result = Bunch.Enum.try_each(children_messages, &do_handle_forward(&1, state))
    {result, state}
  end

  defp do_handle_forward({child_name, message}, state) do
    with {:ok, %{pid: pid}} <- state |> Parent.ChildrenModel.get_child_data(child_name) do
      send(pid, message)
      :ok
    else
      {:error, reason} ->
        {:error, {:cannot_forward_message, [element: child_name, message: message], reason}}
    end
  end

  @spec handle_remove_child(Membrane.Child.name_t() | [Membrane.Child.name_t()], Parent.state_t()) ::
          {:ok | {:error, any}, Parent.state_t()}
  def handle_remove_child(names, state) do
    names = names |> Bunch.listify()

    {:ok, state} =
      if state.synchronization.clock_provider.provider in names do
        ClockHandler.reset_clock(state)
      else
        {:ok, state}
      end

    with {:ok, data} <- Bunch.Enum.try_map(names, &Parent.ChildrenModel.get_child_data(state, &1)) do
      {already_removing, data} = Enum.split_with(data, & &1.terminating?)

      if already_removing != [] do
        Membrane.Logger.warn("""
        Trying to remove children that are already being removed: #{
          Enum.map_join(already_removing, ", ", &inspect(&1.name))
        }. This may lead to 'unknown child' errors.
        """)
      end

      data |> Enum.each(&PlaybackHandler.request_playback_state_change(&1.pid, :terminating))

      {:ok, state} =
        Parent.ChildrenModel.update_children(state, names, &%{&1 | terminating?: true})

      {:ok, state}
    else
      error -> {error, state}
    end
  end

  @spec child_playback_changed(pid, Membrane.PlaybackState.t(), Parent.state_t()) ::
          {:ok | {:error, any}, Parent.state_t()}
  def child_playback_changed(pid, child_pb_state, state) do
    {:ok, child} = child_by_pid(pid, state)
    %{playback: playback} = state

    cond do
      playback.pending_state == nil and playback.state == child_pb_state ->
        state = put_in(state, [:children, child, :playback_synced?], true)
        {:ok, state}

      playback.pending_state == child_pb_state ->
        state = put_in(state, [:children, child, :playback_synced?], true)
        LifecycleController.maybe_finish_playback_transition(state)

      true ->
        {:ok, state}
    end
  end

  @doc """
  Handles death of a child:
  - removes it from state
  - if in playback transition, checks if it can be finished (in case the dead child
    was the last one we were waiting for to change the playback state)

  If a pid turns out not to be a pid of any child error is raised.
  """
  @spec handle_child_death(child_pid :: pid(), reason :: atom(), state :: Parent.state_t()) ::
          {:ok | {:error, :not_child}, Parent.state_t()}
  def handle_child_death(pid, :normal, state) do
    with {:ok, child_name} <- child_by_pid(pid, state) do
      state = Bunch.Access.delete_in(state, [:children, child_name])
      state = remove_child_links(child_name, state)

      LifecycleController.maybe_finish_playback_transition(state)
    else
      {:error, :not_child} ->
        raise Membrane.PipelineError,
              "Tried to handle death of process that wasn't a child of that pipeline."
    end
  end

  def handle_child_death(pid, {:shutdown, :membrane_crash_group_kill}, state) do
    with {:ok, group} <- CrashGroupHandler.get_group_by_member_pid(pid, state) do
      {result, state} =
        state
        |> CrashGroupHandler.remove_member_of_crash_group(group.name, pid)
        |> CrashGroupHandler.remove_crash_group_if_empty(group.name)

      if result == :removed, do: exec_handle_crash_group_down_callback(group, state)

      {:ok, state}
    else
      {:error, :not_member} ->
        raise Membrane.PipelineError,
              "Child that was not a member of any crash group killed with :membrane_crash_group_kill."
    end
  end

  def handle_child_death(pid, _reason, state) do
    with {:ok, group} <- CrashGroupHandler.get_group_by_member_pid(pid, state) do
<<<<<<< HEAD
      IO.inspect("member of group: #{inspect(group)} with pid #{inspect(pid)} died", label: "$%$%$%")

      state =
=======
      {result, state} =
>>>>>>> 6766e80a
        crash_all_group_members(group, state)
        |> CrashGroupHandler.remove_member_of_crash_group(group.name, pid)
        |> CrashGroupHandler.remove_crash_group_if_empty(group.name)

      if result == :removed, do: exec_handle_crash_group_down_callback(group, state)

      {:ok, state}
    else
      {:error, :not_member} ->
        Membrane.Logger.debug("""
        Pipeline child crashed but was not a member of any crash group.
        Terminating.
        """)

        propagate_child_crash()
    end
  end

  defp exec_handle_crash_group_down_callback(group, state) do
    members_names =
      Enum.map(group.members, fn member_pid ->
        {:ok, member_name} = child_by_pid(member_pid, state)
        member_name
      end)

    context =
      Component.callback_context_generator(:parent, CrashGroupDown, state, members: members_names)

    CallbackHandler.exec_and_handle_callback(
      :handle_crash_group_down,
      Membrane.Core.Pipeline.ActionHandler,
      %{context: context},
      [group.name],
      state
    )
  end

  # called when process was a member of a crash group
  @spec crash_all_group_members(CrashGroup.t(), Parent.state_t()) :: Parent.state_t()
  defp crash_all_group_members(crash_group, state) do
    %CrashGroup{members: members_pids} = crash_group

    state = ChildLifeController.LinkHandler.unlink_crash_group(crash_group, state)

    :ok =
      Enum.each(
        members_pids,
        fn pid ->
          if Process.alive?(pid) do
            GenServer.stop(pid, {:shutdown, :membrane_crash_group_kill})
          end
        end
      )

    state
  end

  # called when a dead child was not a member of any crash group
  defp propagate_child_crash() do
    Membrane.Logger.debug("""
    A child crashed but was not a member of any crash group.
    Terminating.
    """)

    GenServer.stop(self(), :kill)
  end

  defp remove_child_links(child_name, state) do
    Map.update!(
      state,
      :links,
      &(&1
        |> Enum.reject(fn %Link{from: from, to: to} ->
          %Link.Endpoint{child: from_name} = from
          %Link.Endpoint{child: to_name} = to

          from_name == child_name or to_name == child_name
        end))
    )
  end

  defp child_by_pid(pid, state) do
    case Enum.find(state.children, fn {_name, entry} -> entry.pid == pid end) do
      {child_name, _child_data} -> {:ok, child_name}
      nil -> {:error, :not_child}
    end
  end
end<|MERGE_RESOLUTION|>--- conflicted
+++ resolved
@@ -179,13 +179,7 @@
 
   def handle_child_death(pid, _reason, state) do
     with {:ok, group} <- CrashGroupHandler.get_group_by_member_pid(pid, state) do
-<<<<<<< HEAD
-      IO.inspect("member of group: #{inspect(group)} with pid #{inspect(pid)} died", label: "$%$%$%")
-
-      state =
-=======
       {result, state} =
->>>>>>> 6766e80a
         crash_all_group_members(group, state)
         |> CrashGroupHandler.remove_member_of_crash_group(group.name, pid)
         |> CrashGroupHandler.remove_crash_group_if_empty(group.name)
