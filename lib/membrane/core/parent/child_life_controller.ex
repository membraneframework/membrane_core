defmodule Membrane.Core.Parent.ChildLifeController do
  @moduledoc false
  use Bunch

  alias __MODULE__.{CrashGroupUtils, LinkUtils, StartupUtils}
  alias Membrane.ChildrenSpec
  alias Membrane.Core.{Bin, CallbackHandler, Component, Parent, Pipeline}

  alias Membrane.Core.Parent.{
    ChildEntryParser,
    ChildrenModel,
    ClockHandler,
    CrashGroup,
    Link,
    SpecificationParser
  }

  alias Membrane.Pad
  alias Membrane.ParentError

  require Membrane.Child, as: Child
  require Membrane.Core.Component
  require Membrane.Core.Message, as: Message
  require Membrane.Logger

  @type spec_ref :: reference()

  @type pending_spec :: %{
          status:
            :initializing
            | :linking_internally
            | :linked_internally
            | :linking_externally
            | :ready,
          children_names: MapSet.t(Child.name()),
          links_ids: MapSet.t(Link.id()),
          awaiting_responses: MapSet.t({Link.id(), Membrane.Pad.direction()}),
          dependent_specs: MapSet.t(spec_ref())
        }

  @type pending_specs :: %{spec_ref() => pending_spec()}

  @opaque parsed_children_spec_options :: %{
            group: Child.group(),
            crash_group_mode: ChildrenSpec.crash_group_mode(),
            stream_sync: :sinks | [[Child.name()]],
            clock_provider: Child.name() | nil,
            node: node() | nil,
            log_metadata: Keyword.t()
          }

  @type children_spec_canonical_form :: [
          {[ChildrenSpec.builder()], parsed_children_spec_options()}
        ]

  @spec_dependency_requiring_statuses [:initializing, :linking_internally]

  @children_spec_options_fields_specs [
    group: [require?: false],
    crash_group_mode: [require?: false],
    crash_group: [require?: false],
    stream_sync: [require?: false],
    clock_provider: [require?: false],
    node: [require?: false],
    log_metadata: [require?: false]
  ]

  @default_children_spec_options %{
    group: nil,
    crash_group_mode: nil,
    stream_sync: [],
    clock_provider: nil,
    node: nil,
    log_metadata: []
  }

  @doc """
  Handles `Membrane.ChildrenSpec` returned with `spec` action.

  Handling a spec consists of the following steps:
  - Parse the spec
  - Set up `Membrane.Sync`s
  - Spawn children processes. If any process crashes when being spawned (that is in `handle_init`),
    the parent is terminated.
  - Activate syncs and choose clock
  - Set spec status to `:initializing` and store the spec in `pending_specs` in state. It's kept there
    until the spec is fully handled. If any child of the spec that is in a crash group crashes by then,
    the spawning of the spec is cancelled and spec is cleaned up. That's possible because only one crash
    group per spec is allowed.
  - Optionally add crash group
  - Execute `handle_spec_startup` callback
  - Wait until all children are initialized and all dependent specs are fully handled. Dependent specs are
    those containing children that are linked in the current spec.
  - Set spec status to `:initialized`
  - Send link requests for all the links in the spec. Set spec status to `:linking_internally`. Wait until
    all link responses are received.
  - Link all links that are not involving bin pads.
  - If the parent is bin, send link responses for bin pads, set spec status to `:linking_externally` and wait
    until all bin pads of the spec are linked. Linking bin pads is actually routing link calls to proper
    bin children.
  - Mark spec children as ready, optionally request to play or terminate
  - Cleanup spec: remove it from `pending_specs` and all other specs' `dependent_specs` and try proceeding startup
    for all other pending specs that depended on the spec.
  """
  @spec handle_spec(ChildrenSpec.t(), Parent.state()) :: Parent.state() | no_return()
  def handle_spec(spec, state) do
    spec_ref = make_ref()
    canonical_spec = make_canonical(spec)

    Membrane.Logger.debug("""
    New spec with ref: #{inspect(spec_ref)}
    specification: #{inspect(spec)}
    """)

    parsed_specifications =
      Enum.map(canonical_spec, fn {specifications, options} ->
        {this_specifications_children_definitions, this_specifications_links} =
          SpecificationParser.parse(specifications)

        {this_specifications_children_definitions, this_specifications_links, options}
      end)

    children_definitions =
      Enum.map(parsed_specifications, fn {children_definitions, _links, options} ->
        {children_definitions, options}
      end)
      |> Enum.filter(fn {children_definitions, _options} -> children_definitions != [] end)

    StartupUtils.check_if_children_names_and_children_groups_ids_are_unique(
      children_definitions,
      state
    )

    children_definitions = remove_unecessary_children_specs(children_definitions, state)

    links =
      Enum.flat_map(parsed_specifications, fn {_children, links, _options} ->
        links
      end)

    :ok = assert_all_static_pads_linked_in_spec!(children_definitions, links)

    {all_children_names, state} =
      Enum.flat_map_reduce(children_definitions, state, &setup_children(&1, spec_ref, &2))

    resolved_links = LinkUtils.resolve_links(links, spec_ref, state)
    state = %{state | links: Map.merge(state.links, Map.new(resolved_links, &{&1.id, &1}))}

    dependent_specs =
      resolved_links
      |> Enum.flat_map(&[&1.from.child_spec_ref, &1.to.child_spec_ref])
      |> Enum.uniq()
      |> Enum.filter(fn spec_ref ->
        get_in(state, [:pending_specs, spec_ref, :status]) in @spec_dependency_requiring_statuses
      end)
      |> MapSet.new()

    state =
      put_in(state, [:pending_specs, spec_ref], %{
        status: :initializing,
        children_names: MapSet.new(all_children_names),
        links_ids: MapSet.new(links, & &1.id),
        dependent_specs: dependent_specs,
        awaiting_responses: MapSet.new()
      })

    state = StartupUtils.exec_handle_spec_started(all_children_names, state)
    proceed_spec_startup(spec_ref, state)
  end

  defp assert_all_static_pads_linked_in_spec!(children_definitions, links) do
    pads_to_link =
      links
      |> Enum.flat_map(&[&1.from, &1.to])
      |> MapSet.new(&{&1.child, &1.pad_spec})

    children_definitions
    |> Enum.flat_map(fn {definitions, _options} -> definitions end)
    |> Enum.flat_map(fn {child_name, child_definition, _opts} ->
      child_module =
        case child_definition do
          %module{} -> module
          module when is_atom(module) -> module
        end

      child_module.membrane_pads()
      |> Keyword.values()
      |> Enum.filter(&(&1.availability == :always))
      |> Enum.map(&{child_name, &1.name})
    end)
    |> Enum.find(&(not MapSet.member?(pads_to_link, &1)))
    |> case do
      {child_name, pad_name} ->
        raise ParentError,
              "Child #{inspect(child_name)} has static pad #{inspect(pad_name)}, but it is not linked in spec"

      nil ->
        :ok
    end
  end

  @spec make_canonical(ChildrenSpec.t(), parsed_children_spec_options()) ::
          children_spec_canonical_form()
  defp make_canonical(spec, defaults \\ @default_children_spec_options)

  defp make_canonical({spec, options_keywords_list}, defaults) do
    spec = Bunch.listify(spec)
    {inner_specs, this_level_specs} = Enum.split_with(spec, &is_tuple(&1))

    {:ok, options} =
      Bunch.Config.parse(options_keywords_list, @children_spec_options_fields_specs)

<<<<<<< HEAD
    options =
      with %{crash_group: {group_name, :temporary}} <- options do
        options
        |> Map.delete(:crash_group)
        |> Map.merge(%{group: group_name, crash_group_mode: :temporary})
      end
=======
    this_level_specs = equip_spec_with_children_refs(this_level_specs, options)
>>>>>>> 3c5e5190

    options = Map.merge(defaults, options)

    options_to_pass_to_nested =
      Enum.reject(options, fn {key, _value} -> key in [:clock_provider, :stream_sync] end)
      |> Map.new()

    defaults_for_nested = Map.merge(@default_children_spec_options, options_to_pass_to_nested)

    [{this_level_specs, options}] ++
      Enum.flat_map(inner_specs, &make_canonical(&1, defaults_for_nested))
  end

  defp make_canonical(specs, defaults) when is_list(specs) do
    Enum.flat_map(specs, &make_canonical(&1, defaults))
  end

  defp make_canonical(spec, defaults) do
    spec = Bunch.listify(spec)
    {:ok, options} = Bunch.Config.parse([], @children_spec_options_fields_specs)
    spec = equip_spec_with_children_refs(spec, options)
    options = Map.merge(defaults, options)
    [{spec, options}]
  end

  defp equip_spec_with_children_refs(specification_builders, options) do
    Enum.map(specification_builders, fn specification_builder ->
      children =
        Enum.map(specification_builder.children, fn {child_name, child_definition, child_options} ->
          child_ref = get_child_ref(child_name, options)
          {child_ref, child_definition, child_options}
        end)

      links = Enum.map(specification_builder.links, &equip_link_with_child_ref(&1, options))
      %{specification_builder | children: children, links: links}
    end)
  end

  defp equip_link_with_child_ref(link, options) do
    Bunch.Access.put_in(
      link,
      [:from],
      get_child_ref(link.from, options)
    )
    |> Bunch.Access.put_in(
      [:to],
      get_child_ref(link.to, options)
    )
  end

  defp get_child_ref(child_name_or_ref, options) do
    case child_name_or_ref do
      # child name created with child(...)
      {:child_name, child_name} when is_map_key(options, :group) ->
        Child.ref(child_name, group: options.group)

      {:child_name, child_name} ->
        Child.ref(child_name)

      # child name created with get_child(...), bin_input() and bin_output()
      {:child_ref, ref} ->
        ref
    end
  end

  defp setup_children(
         {children_definitions_with_given_options, options},
         spec_ref,
         state
       ) do
    children = ChildEntryParser.parse(children_definitions_with_given_options)
    children = Enum.map(children, &%{&1 | spec_ref: spec_ref})
    :ok = StartupUtils.check_if_children_names_unique(children, state)
    syncs = StartupUtils.setup_syncs(children, options.stream_sync)

    log_metadata =
      case state do
        %Bin.State{children_log_metadata: metadata} ->
          metadata ++ options.log_metadata

        %Pipeline.State{} ->
          options.log_metadata
      end

    children =
      StartupUtils.start_children(
        children,
        options.node,
        state.synchronization.clock_proxy,
        syncs,
        log_metadata,
        state.subprocess_supervisor,
        options.group
      )

    :ok = StartupUtils.maybe_activate_syncs(syncs, state)
    state = ClockHandler.choose_clock(children, options.clock_provider, state)
    state = %{state | children: Map.merge(state.children, Map.new(children, &{&1.name, &1}))}

    children_names = children |> Enum.map(& &1.name)
    children_pids = children |> Enum.map(& &1.pid)

    # adding crash group to state
    state =
      if options.crash_group_mode != nil do
        CrashGroupUtils.add_crash_group(
          {options.group, options.crash_group_mode},
          children_names,
          children_pids,
          state
        )
      else
        state
      end

    {children_names, state}
  end

  defp remove_unecessary_children_specs(children_definitions_list, state) do
    %{children: state_children} = state

    Enum.map(children_definitions_list, fn {children_definitions, children_spec_options} ->
      {children_definitions
       |> Enum.reject(fn
         {name, _child_spec, options} ->
           options.get_if_exists and Map.has_key?(state_children, name)
       end), children_spec_options}
    end)
  end

  @spec proceed_spec_startup(spec_ref(), Parent.state()) :: Parent.state()
  def proceed_spec_startup(spec_ref, state) do
    withl spec_data: {:ok, spec_data} <- Map.fetch(state.pending_specs, spec_ref),
          do: {spec_data, state} = do_proceed_spec_startup(spec_ref, spec_data, state),
          status: :ready <- spec_data.status do
      cleanup_spec_startup(spec_ref, state)
    else
      spec_data: :error -> state
      status: _status -> put_in(state, [:pending_specs, spec_ref], spec_data)
    end
  end

  defp do_proceed_spec_startup(spec_ref, %{status: :initializing} = spec_data, state) do
    Membrane.Logger.debug(
      "Proceeding spec #{inspect(spec_ref)} startup: initializing, dependent specs: #{inspect(MapSet.to_list(spec_data.dependent_specs))}"
    )

    %{children: children} = state

    if Enum.all?(spec_data.children_names, &Map.fetch!(children, &1).initialized?) and
         Enum.empty?(spec_data.dependent_specs) do
      Membrane.Logger.debug("Spec #{inspect(spec_ref)} status changed to initialized")
      do_proceed_spec_startup(spec_ref, %{spec_data | status: :initialized}, state)
    else
      {spec_data, state}
    end
  end

  defp do_proceed_spec_startup(spec_ref, %{status: :initialized} = spec_data, state) do
    {awaiting_responses, state} =
      Enum.flat_map_reduce(spec_data.links_ids, state, fn link_id, state ->
        %Membrane.Core.Parent.Link{from: from, to: to, spec_ref: spec_ref} =
          Map.fetch!(state.links, link_id)

        {output_awaiting, state} =
          LinkUtils.request_link(:output, from, to, spec_ref, link_id, state)

        {input_awaiting, state} =
          LinkUtils.request_link(:input, to, from, spec_ref, link_id, state)

        {output_awaiting ++ input_awaiting, state}
      end)

    spec_data = %{
      spec_data
      | awaiting_responses: MapSet.new(awaiting_responses),
        status: :linking_internally
    }

    Membrane.Logger.debug("Spec #{inspect(spec_ref)} status changed to linking internally")
    do_proceed_spec_startup(spec_ref, spec_data, state)
  end

  defp do_proceed_spec_startup(spec_ref, %{status: :linking_internally} = spec_data, state) do
    if Enum.empty?(spec_data.awaiting_responses) do
      state =
        spec_data.links_ids
        |> Enum.map(&Map.fetch!(state.links, &1))
        |> Enum.reduce(state, &LinkUtils.link/2)

      Membrane.Logger.debug("Spec #{inspect(spec_ref)} status changed to linked internally")
      do_proceed_spec_startup(spec_ref, %{spec_data | status: :linked_internally}, state)
    else
      {spec_data, state}
    end
  end

  defp do_proceed_spec_startup(
         spec_ref,
         %{status: :linked_internally} = spec_data,
         %Pipeline.State{} = state
       ) do
    Membrane.Logger.debug("Spec #{inspect(spec_ref)} status changed to ready")
    state = remove_spec_from_dependencies(spec_ref, state)
    do_proceed_spec_startup(spec_ref, %{spec_data | status: :ready}, state)
  end

  defp do_proceed_spec_startup(
         spec_ref,
         %{status: :linked_internally} = spec_data,
         %Bin.State{} = state
       ) do
    state = Bin.PadController.respond_links(spec_ref, state)
    state = remove_spec_from_dependencies(spec_ref, state)
    Membrane.Logger.debug("Spec #{inspect(spec_ref)} status changed to linking externally")
    do_proceed_spec_startup(spec_ref, %{spec_data | status: :linking_externally}, state)
  end

  defp do_proceed_spec_startup(
         spec_ref,
         %{status: :linking_externally} = spec_data,
         %Bin.State{} = state
       ) do
    if Bin.PadController.all_pads_linked?(spec_ref, state) do
      Membrane.Logger.debug("Spec #{inspect(spec_ref)} status changed to ready")
      do_proceed_spec_startup(spec_ref, %{spec_data | status: :ready}, state)
    else
      {spec_data, state}
    end
  end

  defp do_proceed_spec_startup(_spec_ref, %{status: :ready} = spec_data, state) do
    state =
      Enum.reduce(spec_data.children_names, state, fn child, state ->
        %{pid: pid, terminating?: terminating?} = get_in(state, [:children, child])

        cond do
          terminating? -> Message.send(pid, :terminate)
          state.playback == :playing -> Message.send(pid, :play)
          true -> :ok
        end

        put_in(state, [:children, child, :ready?], true)
      end)

    {spec_data, state}
  end

  @spec handle_link_response(Parent.Link.id(), Membrane.Pad.direction(), Parent.state()) ::
          Parent.state()
  def handle_link_response(link_id, direction, state) do
    with {:ok, %Link{spec_ref: spec_ref}} <- Map.fetch(state.links, link_id),
         true <- Map.has_key?(state.pending_specs, spec_ref) do
      state =
        update_in(
          state,
          [:pending_specs, spec_ref, :awaiting_responses],
          &MapSet.delete(&1, {link_id, direction})
        )

      proceed_spec_startup(spec_ref, state)
    else
      _other -> state
    end
  end

  @spec handle_child_initialized(Child.name(), Parent.state()) :: Parent.state()
  def handle_child_initialized(child, state) do
    %{spec_ref: spec_ref} = Parent.ChildrenModel.get_child_data!(state, child)
    state = put_in(state, [:children, child, :initialized?], true)
    proceed_spec_startup(spec_ref, state)
  end

  @spec handle_notify_child(
          {Child.name(), Membrane.ParentNotification.t()},
          Parent.state()
        ) :: :ok
  def handle_notify_child({child_name, message}, state) do
    %{pid: pid} = Parent.ChildrenModel.get_child_data!(state, child_name)
    Membrane.Core.Message.send(pid, :parent_notification, [message])
    :ok
  end

  @spec handle_remove_children(
          Child.ref() | [Child.ref()] | Child.group() | [Child.group()],
          Parent.state()
        ) :: Parent.state()
  def handle_remove_children(children_or_children_groups, state) do
    children_or_children_groups = Bunch.listify(children_or_children_groups)

    refs =
      state.children
      |> Enum.filter(fn {child_ref, child_entry} ->
        child_ref in children_or_children_groups or
          child_entry.group in children_or_children_groups
      end)
      |> Enum.map(fn {ref, _child_entry} -> ref end)

    Membrane.Logger.debug("Removing children: #{inspect(refs)}")

    state =
      if state.synchronization.clock_provider.provider in refs do
        ClockHandler.reset_clock(state)
      else
        state
      end

    data = Enum.map(refs, &Parent.ChildrenModel.get_child_data!(state, &1))
    {already_removing, data} = Enum.split_with(data, & &1.terminating?)

    if already_removing != [] do
      Membrane.Logger.warn("""
      Trying to remove children that are already being removed: #{Enum.map_join(already_removing, ", ", &inspect(&1.name))}. This may lead to 'unknown child' errors.
      """)
    end

    Enum.each(data, &Message.send(&1.pid, :terminate))

    children_names = Enum.map(data, & &1.name)
    state = remove_children_from_specs(children_names, state)

    Parent.ChildrenModel.update_children!(state, refs, &%{&1 | terminating?: true})
  end

  @spec handle_remove_link(Child.name(), Pad.ref(), Parent.state()) ::
          Parent.state()
  def handle_remove_link(child_name, pad_ref, state) do
    LinkUtils.remove_link(child_name, pad_ref, state)
  end

  defp remove_children_from_specs(removed_children, state) do
    removed_children = Bunch.listify(removed_children) |> MapSet.new()

    removed_children_specs =
      removed_children
      |> Enum.map(&get_in(state, [:children, &1, :spec_ref]))

    removed_links_ids =
      state.links
      |> Map.values()
      |> Enum.filter(
        &(MapSet.member?(removed_children, &1.from.child) or
            MapSet.member?(removed_children, &1.to.child))
      )
      |> MapSet.new(& &1.id)

    removed_links_specs =
      removed_links_ids
      |> Enum.map(&get_in(state, [:links, &1, :spec_ref]))

    updated_specs =
      Enum.uniq(removed_children_specs ++ removed_links_specs)
      |> Enum.filter(&Map.has_key?(state.pending_specs, &1))
      |> Map.new(fn spec_ref ->
        spec_data =
          Map.get(state.pending_specs, spec_ref)
          |> remove_children_and_links_from_spec_data(
            removed_children,
            removed_links_ids
          )

        {spec_ref, spec_data}
      end)

    state = Map.update!(state, :pending_specs, &Map.merge(&1, updated_specs))

    updated_specs
    |> Map.keys()
    |> Enum.reduce(state, &proceed_spec_startup/2)
  end

  @spec remove_link_from_specs(Link.id(), Parent.state()) :: Parent.state()
  def remove_link_from_specs(link_id, state) when is_reference(link_id) do
    link = Map.fetch!(state.links, link_id)
    spec_ref = link.spec_ref

    if Map.has_key?(state.pending_specs, spec_ref) do
      state =
        update_in(
          state,
          [:pending_specs, spec_ref],
          &remove_children_and_links_from_spec_data(&1, [], [link_id])
        )

      proceed_spec_startup(spec_ref, state)
    else
      state
    end
  end

  defp remove_children_and_links_from_spec_data(spec_data, removed_children, removed_links_ids) do
    removed_children = MapSet.new(removed_children)
    removed_links_ids = MapSet.new(removed_links_ids)

    children_names =
      spec_data.children_names
      |> MapSet.difference(removed_children)

    links_ids =
      spec_data.links_ids
      |> MapSet.difference(removed_links_ids)

    awaiting_responses =
      spec_data.awaiting_responses
      |> Enum.reject(fn {link_id, _direction} ->
        MapSet.member?(removed_links_ids, link_id)
      end)
      |> MapSet.new()

    %{
      spec_data
      | children_names: children_names,
        links_ids: links_ids,
        awaiting_responses: awaiting_responses
    }
  end

  @spec handle_child_pad_removed(Child.name(), Pad.ref(), Parent.state()) :: Parent.state()
  def handle_child_pad_removed(child, pad, state) do
    Membrane.Logger.debug_verbose("Child #{inspect(child)} removed pad #{inspect(pad)}")

    child_terminating? = Parent.ChildrenModel.get_child_data!(state, child).terminating?

    if child_terminating? do
      state
    else
      state =
        CallbackHandler.exec_and_handle_callback(
          :handle_child_pad_removed,
          Component.action_handler(state),
          %{context: &Component.context_from_state/1},
          [child, pad],
          state
        )

      LinkUtils.handle_child_pad_removed(child, pad, state)
    end
  end

  @doc """
  Handles death of a child:
  - removes it from state
  - unlinks it from other children
  - handles crash group (if applicable)
  """
  @spec handle_child_death(
          child_name :: Child.name(),
          reason :: any(),
          state :: Parent.state()
        ) :: {:stop | :continue, Parent.state()}
  def handle_child_death(child_name, reason, state) do
    state = do_handle_child_death(child_name, reason, state)

    if state.terminating? and Enum.empty?(state.children) do
      {:stop, state}
    else
      {:continue, state}
    end
  end

  defp do_handle_child_death(child_name, :normal, state) do
    {%{pid: child_pid}, state} = Bunch.Access.pop_in(state, [:children, child_name])
    state = LinkUtils.unlink_element(child_name, state)
    {_result, state} = remove_child_from_crash_group(state, child_pid)
    state
  end

  defp do_handle_child_death(child_name, reason, state) do
    %{pid: child_pid} = ChildrenModel.get_child_data!(state, child_name)

    with {:ok, group} <- CrashGroupUtils.get_group_by_member_pid(child_pid, state) do
      state =
        group.members
        |> Enum.filter(&Map.has_key?(state.children, &1))
        |> remove_children_from_specs(state)

      {result, state} =
        crash_all_group_members(group, child_name, state)
        |> remove_child_from_crash_group(group, child_pid)

      if result == :removed do
        exec_handle_crash_group_down_callback(
          group.name,
          group.members,
          group.crash_initiator || child_name,
          state
        )
      else
        state
      end
      |> Bunch.Access.delete_in([:children, child_name])
    else
      {:error, :not_member} when reason == {:shutdown, :membrane_crash_group_kill} ->
        raise Membrane.PipelineError,
              "Child #{inspect(child_name)} that was not a member of any crash group killed with :membrane_crash_group_kill."

      {:error, :not_member} ->
        Membrane.Logger.debug("""
        Child #{inspect(child_name)} crashed but was not a member of any crash group.
        Terminating.
        """)

        exit({:shutdown, :child_crash})
    end
  end

  defp cleanup_spec_startup(spec_ref, state) do
    {spec_ref, state} = pop_in(state, [:pending_specs, spec_ref])

    case spec_ref do
      nil ->
        state

      %{status: status} when status in @spec_dependency_requiring_statuses ->
        Membrane.Logger.debug("Cleaning spec #{inspect(spec_ref)}")
        remove_spec_from_dependencies(spec_ref, state)

      _spec_data ->
        Membrane.Logger.debug("Cleaning spec #{inspect(spec_ref)}")
        state
    end
  end

  defp remove_spec_from_dependencies(spec_ref, state) do
    related_specs =
      state.pending_specs
      |> Enum.filter(fn {_ref, data} -> MapSet.member?(data.dependent_specs, spec_ref) end)
      |> Map.new(fn {ref, data} ->
        {ref, Map.update!(data, :dependent_specs, &MapSet.delete(&1, spec_ref))}
      end)

    state = %{state | pending_specs: Map.merge(state.pending_specs, related_specs)}
    related_specs |> Map.keys() |> Enum.reduce(state, &proceed_spec_startup/2)
  end

  defp exec_handle_crash_group_down_callback(
         group_name,
         group_members,
         crash_initiator,
         state
       ) do
    context_generator =
      &Component.context_from_state(&1,
        members: group_members,
        crash_initiator: crash_initiator
      )

    CallbackHandler.exec_and_handle_callback(
      :handle_crash_group_down,
      Membrane.Core.Pipeline.ActionHandler,
      %{context: context_generator},
      [group_name],
      state
    )
  end

  # called when process was a member of a crash group
  @spec crash_all_group_members(CrashGroup.t(), Child.name(), Parent.state()) ::
          Parent.state()
  defp crash_all_group_members(
         %CrashGroup{triggered?: false} = crash_group,
         crash_initiator,
         state
       ) do
    %CrashGroup{alive_members_pids: members_pids} = crash_group
    state = LinkUtils.unlink_crash_group(crash_group, state)
    Enum.each(members_pids, &Process.exit(&1, {:shutdown, :membrane_crash_group_kill}))
    CrashGroupUtils.set_triggered(state, crash_group.name, crash_initiator)
  end

  defp crash_all_group_members(_crash_group, _crash_initiator, state), do: state

  defp remove_child_from_crash_group(state, child_pid) do
    with {:ok, group} <- CrashGroupUtils.get_group_by_member_pid(child_pid, state) do
      remove_child_from_crash_group(state, group, child_pid)
    else
      {:error, :not_member} -> {:not_removed, state}
    end
  end

  defp remove_child_from_crash_group(state, group, child_pid) do
    CrashGroupUtils.remove_member_of_crash_group(state, group.name, child_pid)
    |> CrashGroupUtils.remove_crash_group_if_empty(group.name)
  end
end<|MERGE_RESOLUTION|>--- conflicted
+++ resolved
@@ -210,16 +210,14 @@
     {:ok, options} =
       Bunch.Config.parse(options_keywords_list, @children_spec_options_fields_specs)
 
-<<<<<<< HEAD
     options =
       with %{crash_group: {group_name, :temporary}} <- options do
         options
         |> Map.delete(:crash_group)
         |> Map.merge(%{group: group_name, crash_group_mode: :temporary})
       end
-=======
+
     this_level_specs = equip_spec_with_children_refs(this_level_specs, options)
->>>>>>> 3c5e5190
 
     options = Map.merge(defaults, options)
 
@@ -249,6 +247,7 @@
     Enum.map(specification_builders, fn specification_builder ->
       children =
         Enum.map(specification_builder.children, fn {child_name, child_definition, child_options} ->
+          IO.inspect({child_name, options})
           child_ref = get_child_ref(child_name, options)
           {child_ref, child_definition, child_options}
         end)
