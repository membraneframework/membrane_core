--- conflicted
+++ resolved
@@ -13,14 +13,6 @@
   @type t :: %__MODULE__{
           name: name_t(),
           mode: :temporary,
-<<<<<<< HEAD
-          members: [pid()],
-          dead_members: [pid()]
-        }
-
-  @enforce_keys [:name, :mode]
-  defstruct @enforce_keys ++ [members: []] ++ [dead_members: []]
-=======
           members: [Membrane.Child.name_t()],
           alive_members: [pid()],
           triggered?: boolean()
@@ -28,5 +20,4 @@
 
   @enforce_keys [:name, :mode]
   defstruct @enforce_keys ++ [members: [], alive_members: [], triggered?: false]
->>>>>>> 923c740e
 end