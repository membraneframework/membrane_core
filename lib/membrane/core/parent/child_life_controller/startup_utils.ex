defmodule Membrane.Core.Parent.ChildLifeController.StartupUtils do
  @moduledoc false
  use Bunch

  alias Membrane.{ChildEntry, Clock, Core, ParentError, Sync}
  alias Membrane.Core.{CallbackHandler, ChildrenSupervisor, Component, Message, Parent}
  alias Membrane.Core.Parent.ChildEntryParser

  require Membrane.Core.Component
  require Membrane.Core.Message
  require Membrane.Logger

  @spec check_if_children_names_unique([ChildEntryParser.raw_child_entry_t()], Parent.state_t()) ::
          :ok | no_return
  def check_if_children_names_unique(children, state) do
    %{children: state_children} = state

    children
    |> Enum.map(& &1.name)
    |> Kernel.++(Map.keys(state_children))
    |> Bunch.Enum.duplicates()
    |> case do
      [] ->
        :ok

      duplicates ->
        raise ParentError, "Duplicated names in children specification: #{inspect(duplicates)}"
    end
  end

  @spec setup_syncs([ChildEntryParser.raw_child_entry_t()], :sinks | [[Membrane.Child.name_t()]]) ::
          %{Membrane.Child.name_t() => Sync.t()}
  def setup_syncs(children, :sinks) do
    sinks =
      children
      |> Enum.filter(
        &(Membrane.Element.element?(&1.module) and &1.module.membrane_element_type == :sink)
      )
      |> Enum.map(& &1.name)

    setup_syncs(children, [sinks])
  end

  def setup_syncs(children, stream_sync) do
    children_names = children |> MapSet.new(& &1.name)
    all_to_sync = stream_sync |> List.flatten()

    withl dups: [] <- all_to_sync |> Bunch.Enum.duplicates(),
          unknown: [] <- all_to_sync |> Enum.reject(&(&1 in children_names)) do
      stream_sync
      |> Enum.flat_map(fn elements ->
        {:ok, sync} = Sync.start_link(empty_exit?: true)
        elements |> Enum.map(&{&1, sync})
      end)
      |> Map.new()
    else
      dups: dups ->
        raise ParentError,
              "Cannot apply sync - duplicate elements: #{dups |> Enum.join(", ")}"

      unknown: unknown ->
        raise ParentError,
              "Cannot apply sync - unknown elements: #{unknown |> Enum.join(", ")}"
    end
  end

  @spec start_children(
          [ChildEntryParser.raw_child_entry_t()],
          node() | nil,
          parent_clock :: Clock.t(),
          syncs :: %{Membrane.Child.name_t() => pid()},
          log_metadata :: Keyword.t(),
          supervisor :: pid
        ) :: [ChildEntry.t()]
  def start_children(
        children,
        node,
        parent_clock,
        syncs,
        log_metadata,
        supervisor
      ) do
    # If the node is set to the current node, set it to nil, to avoid race conditions when
    # distribution changes
    node = if node == node(), do: nil, else: node

    Membrane.Logger.debug(
      "Starting children: #{inspect(children)} #{if node, do: " on node #{node}"}"
    )

    children
    |> Enum.map(&start_child(&1, node, parent_clock, syncs, log_metadata, supervisor))
  end

  @spec maybe_activate_syncs(%{Membrane.Child.name_t() => Sync.t()}, Parent.state_t()) ::
          :ok | {:error, :bad_activity_request}
  def maybe_activate_syncs(syncs, %{playback: :playing}) do
    syncs |> MapSet.new(&elem(&1, 1)) |> Bunch.Enum.try_each(&Sync.activate/1)
  end

  def maybe_activate_syncs(_syncs, _state) do
    :ok
  end

  @spec exec_handle_spec_started([Membrane.Child.name_t()], Parent.state_t()) :: Parent.state_t()
  def exec_handle_spec_started(children_names, state) do
    context = Component.callback_context_generator(:parent, SpecStarted, state)

    action_handler =
      case state do
        %Core.Pipeline.State{} -> Core.Pipeline.ActionHandler
        %Core.Bin.State{} -> Core.Bin.ActionHandler
      end

    CallbackHandler.exec_and_handle_callback(
      :handle_spec_started,
      action_handler,
      %{context: context},
      [children_names],
      state
    )
  end

  defp start_child(child, node, parent_clock, syncs, log_metadata, supervisor) do
    %ChildEntry{name: name, module: module, options: options} = child

    Membrane.Logger.debug("Starting child: name: #{inspect(name)}, module: #{inspect(module)}")

    sync = syncs |> Map.get(name, Sync.no_sync())

    params = %{
      parent: self(),
      module: module,
      name: name,
      node: node,
      user_options: options,
      parent_clock: parent_clock,
      sync: sync,
<<<<<<< HEAD
      setup_observability:
        Membrane.Core.Observability.setup_fun(
          child.component_type,
          name,
          log_metadata
        )
=======
      parent_path: Membrane.ComponentPath.get(),
      log_metadata: log_metadata
>>>>>>> e5afc5c0
    }

    server_module =
      case child.component_type do
        :element ->
          Core.Element

        :bin ->
          unless sync == Sync.no_sync() do
            raise ParentError,
                  "Cannot start child #{inspect(name)}, \
                  reason: bin cannot be synced with other elements"
          end

          Core.Bin
      end

    start_fun = fn supervisor ->
      server_module.start_link(Map.put(params, :children_supervisor, supervisor))
    end

    with {:ok, child_pid} <-
           ChildrenSupervisor.start_component(supervisor, name, start_fun),
         {:ok, clock} <- receive_clock(name) do
      %ChildEntry{
        child
        | pid: child_pid,
          clock: clock,
          sync: sync
      }
    else
      {:error, reason} ->
        # ignore clock if element couldn't be started
        receive_clock(name)
        raise ParentError, "Error starting child #{inspect(name)}, reason: #{inspect(reason)}"
    end
  end

  defp receive_clock(child_name) do
    receive do
      Message.new(:clock, [^child_name, clock]) -> {:ok, clock}
    after
      0 -> {:error, :did_not_receive_clock}
    end
  end
end<|MERGE_RESOLUTION|>--- conflicted
+++ resolved
@@ -136,17 +136,8 @@
       user_options: options,
       parent_clock: parent_clock,
       sync: sync,
-<<<<<<< HEAD
-      setup_observability:
-        Membrane.Core.Observability.setup_fun(
-          child.component_type,
-          name,
-          log_metadata
-        )
-=======
       parent_path: Membrane.ComponentPath.get(),
       log_metadata: log_metadata
->>>>>>> e5afc5c0
     }
 
     server_module =
