defmodule Membrane.Core.Parent.ChildLifeController.LinkHandler do
  @moduledoc false

  use Bunch

  alias Membrane.Core.{Bin, Child, Message, Parent}
  alias Membrane.Core.Child.PadModel
  alias Membrane.Core.Parent.Link
  alias Membrane.Core.Parent.Link.Endpoint
  alias Membrane.LinkError
  alias Membrane.Pad

  require Membrane.Core.Message
  require Membrane.Pad

  @spec resolve_links([Parent.Link.t()], Parent.state_t()) ::
          [Parent.Link.resolved_t()]
  def resolve_links(links, state) do
    links
    |> Enum.map(
      &%Link{&1 | from: resolve_endpoint(&1.from, state), to: resolve_endpoint(&1.to, state)}
    )
  end

  # Links children based on given specification and map for mapping children
  # names into PIDs.
  #
  # Please note that this function is not atomic and in case of error there's
  # a chance that some of children will remain linked.
  @spec link_children([Parent.Link.resolved_t()], Parent.state_t()) ::
          {:ok | {:error, any}, Parent.state_t()}
  def link_children(links, state) do
    state = links |> Enum.reduce(state, &link/2)

    with :ok <- send_linking_finished(links) do
      state = Enum.reduce(links, state, &flush_linking_buffer/2)
      {:ok, state}
    end
  end

  @spec unlink_children([Link.t()], Parent.state_t()) :: {:ok | {:error, any}, Parent.state_t()}
  def unlink_children(links, state) do
    with :ok <- send_unlink(links) do
      state =
        state
        |> Map.update!(:links, &(&1 |> Enum.reject(fn link -> link in links end)))

      {:ok, state}
    end
  end

  defp flush_linking_buffer(%Link{from: from, to: to}, state) do
    state
    |> flush_linking_buffer_for_endpoint(from)
    |> flush_linking_buffer_for_endpoint(to)
  end

  defp flush_linking_buffer_for_endpoint(state, %Endpoint{
         child: {Membrane.Bin, :itself},
         pad_ref: pad
       }) do
    Bin.LinkingBuffer.flush_for_pad(pad, state)
  end

  defp flush_linking_buffer_for_endpoint(state, _endpoint) do
    state
  end

  @spec resolve_endpoint(Endpoint.t(), Parent.state_t()) ::
          Endpoint.resolved_t() | no_return
  defp resolve_endpoint(
         %Endpoint{child: {Membrane.Bin, :itself}} = endpoint,
         %Bin.State{} = state
       ) do
    %Endpoint{pad_spec: pad_spec} = endpoint
    priv_pad_spec = Membrane.Pad.get_corresponding_bin_pad(pad_spec)

    withl pad: {:ok, priv_info} <- state.pads.info |> Map.fetch(Pad.name_by_ref(priv_pad_spec)),
          do: dynamic? = Pad.is_availability_dynamic(priv_info.availability),
          name: false <- dynamic? and Pad.is_pad_name(pad_spec),
          link: true <- not dynamic? or :ok == PadModel.assert_instance(state, pad_spec),
          ref: {:ok, ref} <- make_pad_ref(priv_pad_spec, priv_info.availability) do
      %Endpoint{endpoint | pid: self(), pad_ref: ref, pad_spec: priv_pad_spec}
    else
      pad: :error ->
        raise LinkError, "Bin #{inspect(state.name)} does not have pad #{inspect(pad_spec)}"

      name: true ->
        raise LinkError,
              "Exact reference not passed when linking dynamic bin pad #{inspect(pad_spec)}"

      link: false ->
        raise LinkError,
              "Linking dynamic bin pad #{inspect(pad_spec)} when it is not yet externally linked"

      ref: {:error, :invalid_availability} ->
        raise LinkError,
              "Dynamic pad ref #{inspect(pad_spec)} passed for static pad of bin #{
                inspect(state.name)
              }"
    end
  end

  defp resolve_endpoint(endpoint, state) do
    %Endpoint{child: child, pad_spec: pad_spec} = endpoint

    withl child: {:ok, child_data} <- state |> Parent.ChildrenModel.get_child_data(child),
          do: pad_name = Pad.name_by_ref(pad_spec),
          pad: {:ok, pad_info} <- child_data.module.membrane_pads() |> Keyword.fetch(pad_name),
          ref: {:ok, ref} <- make_pad_ref(pad_spec, pad_info.availability) do
      %Endpoint{endpoint | pid: child_data.pid, pad_ref: ref}
    else
      child: {:error, {:unknown_child, _child}} ->
        raise LinkError, "Child #{inspect(child)} does not exist"

      pad: :error ->
        raise LinkError, "Child #{inspect(child)} does not have pad #{inspect(pad_spec)}"

      ref: {:error, :invalid_availability} ->
        raise LinkError,
              "Dynamic pad ref #{inspect(pad_spec)} passed for static pad of child #{
                inspect(child)
              }"
    end
  end

  defp make_pad_ref(pad_spec, availability) do
    case {pad_spec, Pad.availability_mode(availability)} do
      {Pad.ref(_name, _id), :static} -> {:error, :invalid_availability}
      {name, :static} -> {:ok, name}
      {Pad.ref(_name, _id) = ref, :dynamic} -> {:ok, ref}
      {name, :dynamic} -> {:ok, Pad.ref(name, make_ref())}
    end
  end

  defp get_public_pad_name(pad) do
    case pad do
      {:private, direction} -> direction
      {Membrane.Pad, {:private, direction}, ref} -> {Membrane.Pad, direction, ref}
      _pad -> pad
    end
  end

  defp report_new_link(from, to) do
    %Endpoint{child: from_child, pad_ref: from_pad} = from
    %Endpoint{child: to_child, pad_ref: to_pad} = to

    :telemetry.execute(
      Membrane.Telemetry.new_link_event_name(),
      %{
        parent_path: Membrane.ComponentPath.get_formatted(),
        from: "#{inspect(from_child)}",
        to: "#{inspect(to_child)}",
        pad_from: "#{inspect(get_public_pad_name(from_pad))}",
        pad_to: "#{inspect(get_public_pad_name(to_pad))}"
      }
    )
  end

  defp link(%Link{from: %Endpoint{child: child}, to: %Endpoint{child: child}}, _state) do
    raise LinkError, "Tried to link element #{inspect(child)} with itself"
  end

  defp link(%Link{from: from, to: to}, state) do
    report_new_link(from, to)
    do_link(from, to, state)
  end

  # If the link involves the bin itself, make sure to call `handle_link` in the bin, to avoid
  # calling self() or calling a child that would call the bin, making a deadlock.
  defp do_link(%Endpoint{child: {Membrane.Bin, :itself}} = from, to, %Bin.State{} = state) do
    {{:ok, _info}, state} = Child.PadController.handle_link(:output, from, to, nil, state)
    state
  end

  defp do_link(from, %Endpoint{child: {Membrane.Bin, :itself}} = to, %Bin.State{} = state) do
    {{:ok, _info}, state} = Child.PadController.handle_link(:input, to, from, nil, state)
    state
  end

<<<<<<< HEAD
  defp link_endpoint(direction, this, other, state) do
    with {:ok, _info} = res <- Message.call(this.pid, :handle_link, [direction, this, other, nil]) do
      ### update link in state
      state = state |> Bunch.Struct.update_in([:links], &[%Link{from: other, to: this} | &1])

      {res, state}
    end
  end

  defp send_unlink(links) do
    links
    |> Enum.each(fn %Link{to: to} ->
      Message.send(to.pid, :handle_unlink, to.pad_ref)
    end)
=======
  defp do_link(from, to, state) do
    {:ok, _info} = Message.call(from.pid, :handle_link, [:output, from, to, nil])
    state
>>>>>>> 169e9891
  end

  defp send_linking_finished(links) do
    links
    |> Enum.flat_map(&[&1.from, &1.to])
    |> Enum.reject(&(&1.child == {Membrane.Bin, :itself}))
    |> Enum.uniq()
    |> Bunch.Enum.try_each(&Message.call(&1.pid, :linking_finished))
  end
end<|MERGE_RESOLUTION|>--- conflicted
+++ resolved
@@ -178,7 +178,6 @@
     state
   end
 
-<<<<<<< HEAD
   defp link_endpoint(direction, this, other, state) do
     with {:ok, _info} = res <- Message.call(this.pid, :handle_link, [direction, this, other, nil]) do
       ### update link in state
@@ -193,11 +192,11 @@
     |> Enum.each(fn %Link{to: to} ->
       Message.send(to.pid, :handle_unlink, to.pad_ref)
     end)
-=======
+  end
+  
   defp do_link(from, to, state) do
     {:ok, _info} = Message.call(from.pid, :handle_link, [:output, from, to, nil])
     state
->>>>>>> 169e9891
   end
 
   defp send_linking_finished(links) do
