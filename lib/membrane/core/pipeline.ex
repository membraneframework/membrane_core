--- conflicted
+++ resolved
@@ -30,18 +30,6 @@
       }
     }
 
-<<<<<<< HEAD
-    with {:ok, state} <-
-           CallbackHandler.exec_and_handle_callback(
-             :handle_init,
-             ActionHandler,
-             %{},
-             [pipeline_options],
-             state
-           ) do
-      {:ok, state}
-    end
-=======
     CallbackHandler.exec_and_handle_callback(
       :handle_init,
       ActionHandler,
@@ -49,7 +37,6 @@
       [pipeline_options],
       state
     )
->>>>>>> b30315b3
   end
 
   @impl GenServer
