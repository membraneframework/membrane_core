defmodule Membrane.Core.Pipeline do
  @moduledoc false
  use GenServer

  alias __MODULE__.{ActionHandler, State}
  alias Membrane.Clock
  alias Membrane.Core.{CallbackHandler, ChildrenSupervisor}
  alias Membrane.Core.Parent.{ChildLifeController, LifecycleController}
  alias Membrane.Core.TimerController
  alias Membrane.Pipeline.CallbackContext

  require Membrane.Core.Message, as: Message
  require Membrane.Core.Telemetry, as: Telemetry
  require Membrane.Logger
  require Membrane.Core.Component
  require Membrane.Pipeline.CallbackContext.Call

  @impl GenServer
  def init(params) do
<<<<<<< HEAD
    self_pid = self()
    setup_observability = fn args -> params.setup_observability.([pid: self_pid] ++ args) end
    setup_observability.([])
    Message.send(params.children_supervisor, :set_parent_component, [self(), setup_observability])

    Telemetry.report_init(:pipeline)

    {:ok, resource_guard} =
      Membrane.Core.ChildrenSupervisor.start_utility(
=======
    observability_config = %{name: params.name, component_type: :pipeline, pid: self()}
    Membrane.Core.Observability.setup(observability_config)
    ChildrenSupervisor.set_parent_component(params.children_supervisor, observability_config)
    Telemetry.report_init(:pipeline)

    {:ok, resource_guard} =
      ChildrenSupervisor.start_utility(
>>>>>>> e5afc5c0
        params.children_supervisor,
        {Membrane.ResourceGuard, self()}
      )

    {:ok, clock} = Clock.start_link(proxy: true)

    state = %State{
      module: params.module,
      synchronization: %{
        clock_proxy: clock,
        clock_provider: %{clock: nil, provider: nil, choice: :auto},
        timers: %{}
      },
      children_supervisor: params.children_supervisor,
      resource_guard: resource_guard
    }

    state =
      CallbackHandler.exec_and_handle_callback(
        :handle_init,
        ActionHandler,
        %{state: false},
        [params.options],
        state
      )

    {:ok, state, {:continue, :setup}}
  end

  @impl GenServer
  def handle_continue(:setup, state) do
    state = LifecycleController.handle_setup(state)
    {:noreply, state}
  end

  @impl GenServer
  def handle_info(Message.new(:stream_management_event, [element_name, pad_ref, event]), state) do
    state =
      LifecycleController.handle_stream_management_event(event, element_name, pad_ref, state)

    {:noreply, state}
  end

  @impl GenServer
  def handle_info(Message.new(:child_notification, [from, notification]), state) do
    state = LifecycleController.handle_child_notification(from, notification, state)
    {:noreply, state}
  end

  @impl GenServer
  def handle_info(Message.new(:timer_tick, timer_id), state) do
    state = TimerController.handle_tick(timer_id, state)
    {:noreply, state}
  end

  @impl GenServer
  def handle_info(Message.new(:link_response, link_id), state) do
    state = ChildLifeController.handle_link_response(link_id, state)
    {:noreply, state}
  end

  @impl GenServer
  def handle_info(Message.new(:spec_linking_timeout, spec_ref), state) do
    state = ChildLifeController.handle_spec_timeout(spec_ref, state)
    {:noreply, state}
  end

  @impl GenServer
  def handle_info(Message.new(:initialized, child), state) do
    state = ChildLifeController.handle_child_initialized(child, state)
    {:noreply, state}
  end

  @impl GenServer
  def handle_info(Message.new(:child_death, [name, reason]), state) do
    {result, state} = ChildLifeController.handle_child_death(name, reason, state)

    case result do
      :stop -> {:stop, :normal, state}
      :continue -> {:noreply, state}
    end
  end

  @impl GenServer
  def handle_info(Message.new(:terminate), state) do
    {result, state} = LifecycleController.handle_terminate_request(state)

    case result do
      :stop -> {:stop, :normal, state}
      :continue -> {:noreply, state}
    end
  end

  @impl GenServer
  def handle_info(Message.new(_type, _args, _opts) = message, _state) do
    raise Membrane.PipelineError, "Received invalid message #{inspect(message)}"
  end

  @impl GenServer
  def handle_info({:membrane_clock_ratio, clock, ratio}, state) do
    state = TimerController.handle_clock_update(clock, ratio, state)
    {:noreply, state}
  end

  @impl GenServer
  def handle_info(message, state) do
    state = LifecycleController.handle_info(message, state)
    {:noreply, state}
  end

  @impl GenServer
  def terminate(reason, state) do
    Telemetry.report_terminate(:pipeline)
    LifecycleController.handle_terminate(reason, state)
  end

  @impl GenServer
  def handle_call(message, from, state) do
    context = &CallbackContext.Call.from_state(&1, from: from)

    CallbackHandler.exec_and_handle_callback(
      :handle_call,
      Membrane.Core.Pipeline.ActionHandler,
      %{context: context},
      [message],
      state
    )

    {:noreply, state}
  end
end<|MERGE_RESOLUTION|>--- conflicted
+++ resolved
@@ -17,17 +17,6 @@
 
   @impl GenServer
   def init(params) do
-<<<<<<< HEAD
-    self_pid = self()
-    setup_observability = fn args -> params.setup_observability.([pid: self_pid] ++ args) end
-    setup_observability.([])
-    Message.send(params.children_supervisor, :set_parent_component, [self(), setup_observability])
-
-    Telemetry.report_init(:pipeline)
-
-    {:ok, resource_guard} =
-      Membrane.Core.ChildrenSupervisor.start_utility(
-=======
     observability_config = %{name: params.name, component_type: :pipeline, pid: self()}
     Membrane.Core.Observability.setup(observability_config)
     ChildrenSupervisor.set_parent_component(params.children_supervisor, observability_config)
@@ -35,7 +24,6 @@
 
     {:ok, resource_guard} =
       ChildrenSupervisor.start_utility(
->>>>>>> e5afc5c0
         params.children_supervisor,
         {Membrane.ResourceGuard, self()}
       )
@@ -147,12 +135,6 @@
   end
 
   @impl GenServer
-  def terminate(reason, state) do
-    Telemetry.report_terminate(:pipeline)
-    LifecycleController.handle_terminate(reason, state)
-  end
-
-  @impl GenServer
   def handle_call(message, from, state) do
     context = &CallbackContext.Call.from_state(&1, from: from)
 
@@ -166,4 +148,9 @@
 
     {:noreply, state}
   end
+
+  @impl GenServer
+  def terminate(_reason, _state) do
+    Telemetry.report_terminate(:pipeline)
+  end
 end