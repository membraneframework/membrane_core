defmodule Membrane.Core.Pipeline.ActionHandler do
  @moduledoc false
  use Membrane.Core.CallbackHandler

  alias Membrane.ActionError
  alias Membrane.Core.{Parent, TimerController}
  alias Membrane.Core.Parent.LifecycleController
  alias Membrane.ParentSpec

  require Membrane.Logger

  @impl CallbackHandler
  def handle_action({action, _args}, :handle_init, _params, _state)
      when action not in [:spec, :playback] do
    raise ActionError, action: action, reason: {:invalid_callback, :handle_init}
  end

  @impl CallbackHandler
<<<<<<< HEAD
  def handle_action(action, callback, params, state) do
    with {:ok, state} <- do_handle_action(action, callback, params, state) do
      {:ok, state}
    else
      {{:error, :invalid_action}, state} ->
        raise CallbackError,
          kind: :invalid_action,
          action: action,
          callback: {state.module, callback}

      error ->
        error
    end
  end

  defp do_handle_action({action, _args}, :handle_init, _params, state)
       when action not in [:spec, :log_metadata, :playback] do
    {{:error, :invalid_action}, state}
  end

  defp do_handle_action({:notify_child, notification}, _cb, _params, state) do
    Parent.ChildLifeController.handle_notify_child(notification, state)
=======
  def handle_action({:forward, children_messages}, _cb, _params, state) do
    Parent.ChildLifeController.handle_forward(Bunch.listify(children_messages), state)
    state
>>>>>>> d00a1bd2
  end

  @impl CallbackHandler
  def handle_action({:spec, spec = %ParentSpec{}}, _cb, _params, state) do
    Parent.ChildLifeController.handle_spec(spec, state)
  end

  @impl CallbackHandler
  def handle_action({:remove_child, children}, _cb, _params, state) do
    Parent.ChildLifeController.handle_remove_child(children, state)
  end

  @impl CallbackHandler
  def handle_action({:start_timer, {id, interval, clock}}, _cb, _params, state) do
    TimerController.start_timer(id, interval, clock, state)
  end

  @impl CallbackHandler
  def handle_action({:start_timer, {id, interval}}, cb, params, state) do
    clock = state.synchronization.clock_proxy
    handle_action({:start_timer, {id, interval, clock}}, cb, params, state)
  end

  @impl CallbackHandler
  def handle_action({:timer_interval, {id, interval}}, cb, _params, state)
      when interval != :no_interval or cb == :handle_tick do
    TimerController.timer_interval(id, interval, state)
  end

  @impl CallbackHandler
  def handle_action({:stop_timer, id}, _cb, _params, state) do
    TimerController.stop_timer(id, state)
  end

  @impl CallbackHandler
  def handle_action({:playback, playback_state}, _cb, _params, state) do
    LifecycleController.change_playback_state(playback_state, state)
  end

  @impl CallbackHandler
  def handle_action(action, _callback, _params, _state) do
    raise ActionError, action: action, reason: {:unknown_action, Membrane.Pipeline.Action}
  end
end<|MERGE_RESOLUTION|>--- conflicted
+++ resolved
@@ -16,34 +16,9 @@
   end
 
   @impl CallbackHandler
-<<<<<<< HEAD
-  def handle_action(action, callback, params, state) do
-    with {:ok, state} <- do_handle_action(action, callback, params, state) do
-      {:ok, state}
-    else
-      {{:error, :invalid_action}, state} ->
-        raise CallbackError,
-          kind: :invalid_action,
-          action: action,
-          callback: {state.module, callback}
-
-      error ->
-        error
-    end
-  end
-
-  defp do_handle_action({action, _args}, :handle_init, _params, state)
-       when action not in [:spec, :log_metadata, :playback] do
-    {{:error, :invalid_action}, state}
-  end
-
-  defp do_handle_action({:notify_child, notification}, _cb, _params, state) do
+  def handle_action({:notify_child, notification}, _cb, _params, state) do
     Parent.ChildLifeController.handle_notify_child(notification, state)
-=======
-  def handle_action({:forward, children_messages}, _cb, _params, state) do
-    Parent.ChildLifeController.handle_forward(Bunch.listify(children_messages), state)
     state
->>>>>>> d00a1bd2
   end
 
   @impl CallbackHandler
