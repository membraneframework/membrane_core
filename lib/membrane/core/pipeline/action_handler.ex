--- conflicted
+++ resolved
@@ -58,32 +58,26 @@
     LifecycleController.change_playback_state(playback_state, state)
   end
 
-<<<<<<< HEAD
-  defp do_handle_action({:reply_to, {pid, message}}, _cb, _params, state) do
+  @impl CallbackHandler
+  def handle_action({:reply_to, {pid, message}}, _cb, _params, state) do
     GenServer.reply(pid, message)
     {:ok, state}
   end
 
-  defp do_handle_action({:reply, message}, cb, params, state) when cb == :handle_call do
+  @impl CallbackHandler
+  def handle_action({:reply, message}, :handle_call, params, state) do
     ctx = params.context.(state)
     GenServer.reply(ctx.from, message)
     {:ok, state}
   end
 
-  defp do_handle_action({:reply, _message}, _cb, _params, state) do
-    Membrane.Logger.error(
-      ":reply action can be returned only from handle_call/3. Use :reply_to action instead."
-    )
-
-    {{:error, :invalid_action}, state}
+  @impl CallbackHandler
+  def handle_action({:reply, _message} = action, cb, _params, _state) do
+    raise ActionError, action: action, reason: {:invalid_callback, cb}
   end
 
-  defp do_handle_action(action, callback, _params, state) do
-    raise CallbackError, kind: :invalid_action, action: action, callback: {state.module, callback}
-=======
   @impl CallbackHandler
   def handle_action(action, _callback, _params, _state) do
     raise ActionError, action: action, reason: {:unknown_action, Membrane.Pipeline.Action}
->>>>>>> d00a1bd2
   end
 end