defmodule Membrane.Core.Element do
  @moduledoc false

  # Module containing functions spawning, shutting down, inspecting and controlling
  # playback of elements. These functions are usually called by `Membrane.Pipeline`
  # or `Membrane.Bin`.
  #
  # Modules in this namespace are responsible for managing elements: handling incoming
  # data, executing callbacks and evaluating actions. These modules can be divided
  # in terms of functionality in the following way:
  # - Controllers handle messages received from other elements or calls from other
  #   controllers and handlers
  # - Handlers handle actions invoked by element itself
  # - Models contain some utility functions for accessing data in state
  # - `Membrane.Core.Element.State` defines the state struct that these modules
  #   operate on.

  use Bunch
  use GenServer

  alias Membrane.{Clock, Core, ResourceGuard, Sync}
  alias Membrane.Core.Child.PadSpecHandler

  alias Membrane.Core.Element.{
    BufferController,
    DemandController,
    DemandHandler,
    EffectiveFlowController,
    EventController,
    LifecycleController,
    PadController,
    State,
    StreamFormatController
  }

  alias Membrane.Core.{SubprocessSupervisor, TimerController}

  require Membrane.Core.Message, as: Message
  require Membrane.Core.Stalker, as: Stalker
  require Membrane.Core.Telemetry, as: Telemetry
  require Membrane.Logger

  @type options :: %{
          module: module,
          name: Membrane.Element.name(),
          node: node | nil,
          user_options: Membrane.Element.options(),
          sync: Sync.t(),
          parent: pid,
          parent_clock: Clock.t(),
          parent_path: Membrane.ComponentPath.path(),
          log_metadata: Logger.metadata(),
          subprocess_supervisor: pid(),
          parent_supervisor: pid()
        }

  @doc """
  Starts process for element of given module, initialized with given options and
  links it to the current process in the supervision tree.

  Calls `GenServer.start_link/3` underneath.
  """
  @spec start_link(options) :: GenServer.on_start()
  def start_link(options),
    do: do_start(:start_link, options)

  @doc """
  Works similarly to `start_link/3`, but does not link to the current process.
  """
  @spec start(options) :: GenServer.on_start()
  def start(options),
    do: do_start(:start, options)

  defp do_start(method, options) do
    %{module: module, name: name, node: node, user_options: user_options} = options

    Membrane.Logger.debug("""
    Element #{method}: #{inspect(name)}
    node: #{node},
    module: #{inspect(module)},
    element options: #{inspect(user_options)},
    method: #{method}
    """)

    # rpc if necessary
    if node do
      result = :rpc.call(node, GenServer, :start, [__MODULE__, options])

      # TODO: use an atomic way of linking once https://github.com/erlang/otp/issues/6375 is solved
      with {:start_link, {:ok, pid}} <- {method, result}, do: Process.link(pid)
      result
    else
      apply(GenServer, method, [__MODULE__, options])
    end
  end

  @impl GenServer
  def init(options) do
    Process.link(options.parent_supervisor)

    observability_config = %{
      name: options.name,
      component_type: :element,
      pid: self(),
      parent_path: options.parent_path,
      log_metadata: options.log_metadata
    }

    Membrane.Core.Stalker.register_component(options.stalker, observability_config)
    SubprocessSupervisor.set_parent_component(options.subprocess_supervisor, observability_config)

    {:ok, resource_guard} =
      SubprocessSupervisor.start_utility(options.subprocess_supervisor, {ResourceGuard, self()})

    Telemetry.report_init(:element)

    ResourceGuard.register(resource_guard, fn -> Telemetry.report_terminate(:element) end)

    self_pid = self()

    Stalker.register_metric_function(:message_queue_length, fn ->
      case Process.info(self_pid, :message_queue_len) do
        {:message_queue_len, len} -> len
        nil -> 0
      end
    end)

    Stalker.register_metric_function(:total_reductions, fn ->
      case Process.info(self_pid, :reductions) do
        {:reductions, reductions} -> reductions
        nil -> 0
      end
    end)

    state =
      %State{
        module: options.module,
        type: options.module.membrane_element_type(),
        name: options.name,
        parent_pid: options.parent,
<<<<<<< HEAD
        delay_consuming_queues?: false,
        delayed_demands: MapSet.new(),
        handle_demand_loop_counter: 0,
=======
>>>>>>> bd5f8f32
        synchronization: %{
          parent_clock: options.parent_clock,
          timers: %{},
          clock: nil,
          stream_sync: options.sync,
          latency: 0
        },
        resource_guard: resource_guard,
        subprocess_supervisor: options.subprocess_supervisor,
<<<<<<< HEAD
        terminating?: false,
        setup_incomplete?: false,
        effective_flow_control: :push,
        popping_auto_flow_queue?: false,
        pads_to_snapshot: MapSet.new(),
        stalker: options.stalker,
        satisfied_auto_output_pads: MapSet.new(),
        awaiting_auto_input_pads: MapSet.new(),
        auto_input_pads: []
=======
        stalker: options.stalker
>>>>>>> bd5f8f32
      }
      |> PadSpecHandler.init_pads()

    state = LifecycleController.handle_init(options.user_options, state)
    {:ok, state, {:continue, :setup}}
  end

  @impl GenServer
  def handle_continue(:setup, state) do
    state = LifecycleController.handle_setup(state)
    {:noreply, state}
  end

  @impl GenServer
  def handle_call(Message.new(:get_clock), _from, state) do
    {:reply, state.synchronization.clock, state}
  end

  @impl GenServer
  def handle_call(
        Message.new(:handle_link, [direction, this, other, params]),
        _from,
        state
      ) do
    {reply, state} = PadController.handle_link(direction, this, other, params, state)
    {:reply, reply, state}
  end

  @impl GenServer
  def handle_call(Message.new(:set_stream_sync, sync), _from, state) do
    state = put_in(state.synchronization.stream_sync, sync)
    {:reply, :ok, state}
  end

  @impl GenServer
  def handle_call(Message.new(:get_child_pid, _child_name), _from, state) do
    {:reply, {:error, :element_cannot_have_children}, state}
  end

  @impl GenServer
  def handle_call(message, {pid, _tag}, _state) do
    raise Membrane.ElementError,
          "Received invalid message #{inspect(message)} from #{inspect(pid)}"
  end

  @impl GenServer
  def handle_info(message, state) do
    Telemetry.report_metric(
      :queue_len,
      :erlang.process_info(self(), :message_queue_len) |> elem(1)
    )

    do_handle_info(message, state)
  end

  @compile {:inline, do_handle_info: 2}

  defp do_handle_info(Message.new(:atomic_demand_increased, pad_ref), state) do
    state = DemandController.snapshot_atomic_demand(pad_ref, state)
    {:noreply, state}
  end

<<<<<<< HEAD
  defp do_handle_info(Message.new(:resume_handle_demand_loop), state) do
    # pytanie: consume queues czy handle delayed demands?
    state = DemandHandler.handle_delayed_demands(state)
=======
  defp do_handle_info(Message.new(:resume_delayed_demands_loop), state) do
    state = DemandHandler.resume_delayed_demands_loop(state)
>>>>>>> bd5f8f32
    {:noreply, state}
  end

  defp do_handle_info(Message.new(:buffer, buffers, _opts) = msg, state) do
    pad_ref = Message.for_pad(msg)
    state = BufferController.handle_ingoing_buffer(pad_ref, buffers, state)
    {:noreply, state}
  end

  defp do_handle_info(Message.new(:stream_format, stream_format, _opts) = msg, state) do
    pad_ref = Message.for_pad(msg)
    state = StreamFormatController.handle_stream_format(pad_ref, stream_format, state)
    {:noreply, state}
  end

  defp do_handle_info(Message.new(:event, event, _opts) = msg, state) do
    pad_ref = Message.for_pad(msg)
    state = EventController.handle_event(pad_ref, event, state)
    {:noreply, state}
  end

  defp do_handle_info(Message.new(:play), state) do
    state = LifecycleController.handle_playing(state)
    {:noreply, state}
  end

  defp do_handle_info(Message.new(:handle_unlink, pad_ref), state) do
    state = PadController.handle_unlink(pad_ref, state)
    {:noreply, state}
  end

  defp do_handle_info(Message.new(:timer_tick, timer_id), state) do
    state = TimerController.handle_tick(timer_id, state)
    {:noreply, state}
  end

  defp do_handle_info(Message.new(:parent_notification, notification), state) do
    state = Core.Child.LifecycleController.handle_parent_notification(notification, state)
    {:noreply, state}
  end

  defp do_handle_info(
         Message.new(:sender_effective_flow_control_resolved, [
           input_pad_ref,
           effective_flow_control
         ]),
         state
       ) do
    state =
      EffectiveFlowController.handle_sender_effective_flow_control(
        input_pad_ref,
        effective_flow_control,
        state
      )

    {:noreply, state}
  end

  defp do_handle_info(Message.new(:terminate), state) do
    state = LifecycleController.handle_terminate_request(state)
    {:noreply, state}
  end

  defp do_handle_info(Message.new(_type, _args, _opts) = message, _state) do
    raise Membrane.ElementError, "Received invalid message #{inspect(message)}"
  end

  defp do_handle_info({:membrane_clock_ratio, clock, ratio}, state) do
    state = TimerController.handle_clock_update(clock, ratio, state)
    {:noreply, state}
  end

  defp do_handle_info(message, state) do
    state = LifecycleController.handle_info(message, state)
    {:noreply, state}
  end
end<|MERGE_RESOLUTION|>--- conflicted
+++ resolved
@@ -138,12 +138,6 @@
         type: options.module.membrane_element_type(),
         name: options.name,
         parent_pid: options.parent,
-<<<<<<< HEAD
-        delay_consuming_queues?: false,
-        delayed_demands: MapSet.new(),
-        handle_demand_loop_counter: 0,
-=======
->>>>>>> bd5f8f32
         synchronization: %{
           parent_clock: options.parent_clock,
           timers: %{},
@@ -153,19 +147,7 @@
         },
         resource_guard: resource_guard,
         subprocess_supervisor: options.subprocess_supervisor,
-<<<<<<< HEAD
-        terminating?: false,
-        setup_incomplete?: false,
-        effective_flow_control: :push,
-        popping_auto_flow_queue?: false,
-        pads_to_snapshot: MapSet.new(),
-        stalker: options.stalker,
-        satisfied_auto_output_pads: MapSet.new(),
-        awaiting_auto_input_pads: MapSet.new(),
-        auto_input_pads: []
-=======
         stalker: options.stalker
->>>>>>> bd5f8f32
       }
       |> PadSpecHandler.init_pads()
 
@@ -228,14 +210,8 @@
     {:noreply, state}
   end
 
-<<<<<<< HEAD
-  defp do_handle_info(Message.new(:resume_handle_demand_loop), state) do
-    # pytanie: consume queues czy handle delayed demands?
-    state = DemandHandler.handle_delayed_demands(state)
-=======
   defp do_handle_info(Message.new(:resume_delayed_demands_loop), state) do
     state = DemandHandler.resume_delayed_demands_loop(state)
->>>>>>> bd5f8f32
     {:noreply, state}
   end
 
