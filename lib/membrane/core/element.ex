defmodule Membrane.Core.Element do
  @moduledoc false

  # Module containing functions spawning, shutting down, inspecting and controlling
  # playback of elements. These functions are usually called by `Membrane.Pipeline`
  # or `Membrane.Bin`.
  #
  # Modules in this namespace are responsible for managing elements: handling incoming
  # data, executing callbacks and evaluating actions. These modules can be divided
  # in terms of functionality in the following way:
  # - Controllers handle messages received from other elements or calls from other
  #   controllers and handlers
  # - Handlers handle actions invoked by element itself
  # - Models contain some utility functions for accessing data in state
  # - `Membrane.Core.Element.State` defines the state struct that these modules
  #   operate on.

  use Bunch
  use GenServer

  alias Membrane.{Clock, Element, Sync}
  alias Membrane.ComponentPath
  alias Membrane.Core.Element.{LifecycleController, PadController, PlaybackBuffer, State}
  alias Membrane.Core.{Message, PlaybackHandler, Telemetry, TimerController}

  require Membrane.Core.Message
  require Membrane.Core.Telemetry
  require Membrane.Logger

  @type options_t :: %{
          module: module,
          name: Element.name_t(),
          node: node | nil,
          user_options: Element.options_t(),
          sync: Sync.t(),
          parent: pid,
          parent_clock: Clock.t(),
          log_metadata: Keyword.t()
        }

  @doc """
  Starts process for element of given module, initialized with given options and
  links it to the current process in the supervision tree.

  Calls `GenServer.start_link/3` underneath.
  """
  @spec start_link(options_t) :: GenServer.on_start()
  def start_link(options),
    do: do_start(:start_link, options)

  @doc """
  Works similarly to `start_link/3`, but does not link to the current process.
  """
  @spec start(options_t) :: GenServer.on_start()
  def start(options),
    do: do_start(:start, options)

  defp do_start(method, options) do
    %{module: module, name: name, node: node, user_options: user_options} = options

    if Element.element?(options.module) do
      Membrane.Logger.debug("""
      Element #{method}: #{inspect(name)}
      node: #{node},
      module: #{inspect(module)},
      element options: #{inspect(user_options)},
      """)

      # rpc if necessary
      if node do
        :rpc.call(node, GenServer, method, [__MODULE__, options])
      else
        apply(GenServer, method, [__MODULE__, options])
      end
    else
      raise """
      Cannot start element, passed module #{inspect(module)} is not a Membrane Element.
      Make sure that given module is the right one and it uses Membrane.{Source | Filter | Endpoint | Sink}
      """
    end
  end

  @doc """
  Stops given element process.

  It will wait for reply for amount of time passed as second argument
  (in milliseconds).

  Will trigger calling `c:Membrane.Element.Base.handle_shutdown/2`
  callback.
  """
  @spec shutdown(pid, timeout) :: :ok
  def shutdown(server, timeout \\ 5000) do
    GenServer.stop(server, :normal, timeout)
    :ok
  end

  @impl GenServer
  def init(options) do
    %{parent: parent, name: name, log_metadata: log_metadata} = options

    Process.monitor(parent)
    name_str = if String.valid?(name), do: name, else: inspect(name)
    :ok = Membrane.Logger.set_prefix(name_str)
    :ok = Logger.metadata(log_metadata)
    :ok = ComponentPath.set_and_append(log_metadata[:parent_path] || [], name_str)

    Telemetry.report_init(:element)

    state = Map.take(options, [:module, :name, :parent_clock, :sync, :parent]) |> State.new()

    state = LifecycleController.handle_init(options.user_options, state)
    {:ok, state}
  end

  @impl GenServer
  def terminate(reason, state) do
    Telemetry.report_terminate(:element)
    LifecycleController.handle_shutdown(reason, state)
  end

  @impl GenServer
  def handle_call(Message.new(:get_clock), _from, state) do
    {:reply, state.synchronization.clock, state}
  end

  @impl GenServer
  def handle_call(
        Message.new(:handle_link, [direction, this, other, params]),
        _from,
        state
      ) do
    {reply, state} = PadController.handle_link(direction, this, other, params, state)
    {:reply, reply, state}
  end

  @impl GenServer
  def handle_call(Message.new(:set_stream_sync, sync), _from, state) do
    state = put_in(state.synchronization.stream_sync, sync)
    {:reply, :ok, state}
  end

  @impl GenServer
  def handle_call(message, {pid, _tag}, _state) do
    raise Membrane.ElementError,
          "Received invalid message #{inspect(message)} from #{inspect(pid)}"
  end

  @impl GenServer
  def handle_info({:DOWN, _ref, :process, parent_pid, reason}, %{parent_pid: parent_pid} = state) do
    :ok = LifecycleController.handle_pipeline_down(reason, state)
    {:stop, {:shutdown, :parent_crash}, state}
  end

  @impl GenServer
  def handle_info(message, state) do
    Telemetry.report_metric(
      :queue_len,
      :erlang.process_info(self(), :message_queue_len) |> elem(1)
    )

    do_handle_info(message, state)
  end

  @compile {:inline, do_handle_info: 2}

  defp do_handle_info(Message.new(:change_playback_state, new_playback_state), state) do
    {:ok, state} =
      PlaybackHandler.change_playback_state(new_playback_state, LifecycleController, state)

    {:noreply, state}
  end

  defp do_handle_info(Message.new(type, _args, _opts) = msg, state)
       when type in [:demand, :buffer, :caps, :event] do
    state = PlaybackBuffer.store(msg, state)
    {:noreply, state}
  end

  defp do_handle_info(Message.new(:handle_unlink, pad_ref), state) do
    state = PadController.handle_unlink(pad_ref, state)
    {:noreply, state}
  end

  defp do_handle_info(Message.new(:timer_tick, timer_id), state) do
    state = TimerController.handle_tick(timer_id, state)
    {:noreply, state}
  end

  defp do_handle_info({:membrane_clock_ratio, clock, ratio}, state) do
    state = TimerController.handle_clock_update(clock, ratio, state)
    {:noreply, state}
  end

  defp do_handle_info(Message.new(_type, _args, _opts) = message, _state) do
    raise Membrane.ElementError, "Received invalid message #{inspect(message)}"
  end

  defp do_handle_info(message, state) do
<<<<<<< HEAD
    LifecycleController.handle_info(message, state) |> noreply(state)
=======
    state = LifecycleController.handle_other(message, state)
    {:noreply, state}
>>>>>>> d00a1bd2
  end
end<|MERGE_RESOLUTION|>--- conflicted
+++ resolved
@@ -197,11 +197,7 @@
   end
 
   defp do_handle_info(message, state) do
-<<<<<<< HEAD
-    LifecycleController.handle_info(message, state) |> noreply(state)
-=======
     state = LifecycleController.handle_other(message, state)
     {:noreply, state}
->>>>>>> d00a1bd2
   end
 end