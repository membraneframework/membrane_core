defmodule Membrane.Core.Element do
  @moduledoc false

  # Module containing functions spawning, shutting down, inspecting and controlling
  # playback of elements. These functions are usually called by `Membrane.Pipeline`
  # or `Membrane.Bin`.
  #
  # Modules in this namespace are responsible for managing elements: handling incoming
  # data, executing callbacks and evaluating actions. These modules can be divided
  # in terms of functionality in the following way:
  # - Controllers handle messages received from other elements or calls from other
  #   controllers and handlers
  # - Handlers handle actions invoked by element itself
  # - Models contain some utility functions for accessing data in state
  # - `Membrane.Core.Element.State` defines the state struct that these modules
  #   operate on.

  use Bunch
  use GenServer

  alias Membrane.{Clock, Core, Sync}

  alias Membrane.Core.{ChildrenSupervisor, TimerController}

  alias Membrane.Core.Element.{
    BufferController,
    CapsController,
    DemandController,
    EventController,
    LifecycleController,
    PadController,
    State
  }

  require Membrane.Core.Message, as: Message
  require Membrane.Core.Telemetry, as: Telemetry
  require Membrane.Logger

  @type options_t :: %{
          module: module,
          name: Membrane.Element.name_t(),
          node: node | nil,
          user_options: Membrane.Element.options_t(),
          sync: Sync.t(),
          parent: pid,
          parent_clock: Clock.t(),
<<<<<<< HEAD
          setup_observability: Membrane.Core.Observability.setup_fun(),
=======
          parent_path: Membrane.ComponentPath.path_t(),
          log_metadata: Logger.metadata(),
>>>>>>> e5afc5c0
          children_supervisor: pid()
        }

  @doc """
  Starts process for element of given module, initialized with given options and
  links it to the current process in the supervision tree.

  Calls `GenServer.start_link/3` underneath.
  """
  @spec start_link(options_t) :: GenServer.on_start()
  def start_link(options),
    do: do_start(:start_link, options)

  @doc """
  Works similarly to `start_link/3`, but does not link to the current process.
  """
  @spec start(options_t) :: GenServer.on_start()
  def start(options),
    do: do_start(:start, options)

  defp do_start(method, options) do
    %{module: module, name: name, node: node, user_options: user_options} = options

    if Membrane.Element.element?(options.module) do
      Membrane.Logger.debug("""
      Element #{method}: #{inspect(name)}
      node: #{node},
      module: #{inspect(module)},
      element options: #{inspect(user_options)},
      """)

      # rpc if necessary
      if node do
        :rpc.call(node, GenServer, method, [__MODULE__, options])
      else
        apply(GenServer, method, [__MODULE__, options])
      end
    else
      raise """
      Cannot start element, passed module #{inspect(module)} is not a Membrane Element.
      Make sure that given module is the right one and it uses Membrane.{Source | Filter | Endpoint | Sink}
      """
    end
  end

  @impl GenServer
  def init(options) do
<<<<<<< HEAD
    self_pid = self()

    setup_observability = fn args ->
      options.setup_observability.([pid: self_pid] ++ args)
    end

    setup_observability.([])

    Message.send(options.children_supervisor, :set_parent_component, [
      self_pid,
      setup_observability
    ])

    {:ok, resource_guard} =
      Membrane.Core.ChildrenSupervisor.start_utility(
=======
    observability_config = %{
      name: options.name,
      component_type: :bin,
      pid: self(),
      parent_path: options.parent_path,
      log_metadata: options.log_metadata
    }

    Membrane.Core.Observability.setup(observability_config)
    ChildrenSupervisor.set_parent_component(options.children_supervisor, observability_config)

    {:ok, resource_guard} =
      ChildrenSupervisor.start_utility(
>>>>>>> e5afc5c0
        options.children_supervisor,
        {Membrane.ResourceGuard, self()}
      )

    Telemetry.report_init(:element)

    state =
      Map.take(options, [:module, :name, :parent_clock, :sync, :parent, :children_supervisor])
      |> Map.put(:resource_guard, resource_guard)
      |> State.new()

    state = LifecycleController.handle_init(options.user_options, state)
    {:ok, state, {:continue, :setup}}
  end

  @impl GenServer
  def handle_continue(:setup, state) do
    state = LifecycleController.handle_setup(state)
    {:noreply, state}
  end

  @impl GenServer
  def terminate(reason, state) do
    Telemetry.report_terminate(:element)
    LifecycleController.handle_terminate(reason, state)
  end

  @impl GenServer
  def handle_call(Message.new(:get_clock), _from, state) do
    {:reply, state.synchronization.clock, state}
  end

  @impl GenServer
  def handle_call(
        Message.new(:handle_link, [direction, this, other, params]),
        _from,
        state
      ) do
    {reply, state} = PadController.handle_link(direction, this, other, params, state)
    {:reply, reply, state}
  end

  @impl GenServer
  def handle_call(Message.new(:set_stream_sync, sync), _from, state) do
    state = put_in(state.synchronization.stream_sync, sync)
    {:reply, :ok, state}
  end

  @impl GenServer
  def handle_call(message, {pid, _tag}, _state) do
    raise Membrane.ElementError,
          "Received invalid message #{inspect(message)} from #{inspect(pid)}"
  end

  @impl GenServer
  def handle_info(message, state) do
    Telemetry.report_metric(
      :queue_len,
      :erlang.process_info(self(), :message_queue_len) |> elem(1)
    )

    do_handle_info(message, state)
  end

  @compile {:inline, do_handle_info: 2}

  defp do_handle_info(Message.new(:demand, size, _opts) = msg, state) do
    pad_ref = Message.for_pad(msg)
    state = DemandController.handle_demand(pad_ref, size, state)
    {:noreply, state}
  end

  defp do_handle_info(Message.new(:buffer, buffers, _opts) = msg, state) do
    pad_ref = Message.for_pad(msg)
    state = BufferController.handle_buffer(pad_ref, buffers, state)
    {:noreply, state}
  end

  defp do_handle_info(Message.new(:caps, caps, _opts) = msg, state) do
    pad_ref = Message.for_pad(msg)
    state = CapsController.handle_caps(pad_ref, caps, state)
    {:noreply, state}
  end

  defp do_handle_info(Message.new(:event, event, _opts) = msg, state) do
    pad_ref = Message.for_pad(msg)
    state = EventController.handle_event(pad_ref, event, state)
    {:noreply, state}
  end

  defp do_handle_info(Message.new(:play), state) do
    state = LifecycleController.handle_playing(state)
    {:noreply, state}
  end

  defp do_handle_info(Message.new(:handle_unlink, pad_ref), state) do
    state = PadController.handle_unlink(pad_ref, state)
    {:noreply, state}
  end

  defp do_handle_info(Message.new(:timer_tick, timer_id), state) do
    state = TimerController.handle_tick(timer_id, state)
    {:noreply, state}
  end

  defp do_handle_info(Message.new(:parent_notification, notification), state) do
    state = Core.Child.LifecycleController.handle_parent_notification(notification, state)
    {:noreply, state}
  end

  defp do_handle_info(Message.new(:terminate), state) do
    state = LifecycleController.handle_terminate_request(state)
    {:stop, :normal, state}
  end

  defp do_handle_info(Message.new(_type, _args, _opts) = message, _state) do
    raise Membrane.ElementError, "Received invalid message #{inspect(message)}"
  end

  defp do_handle_info({:membrane_clock_ratio, clock, ratio}, state) do
    state = TimerController.handle_clock_update(clock, ratio, state)
    {:noreply, state}
  end

  defp do_handle_info(message, state) do
    state = LifecycleController.handle_info(message, state)
    {:noreply, state}
  end
end<|MERGE_RESOLUTION|>--- conflicted
+++ resolved
@@ -44,12 +44,8 @@
           sync: Sync.t(),
           parent: pid,
           parent_clock: Clock.t(),
-<<<<<<< HEAD
-          setup_observability: Membrane.Core.Observability.setup_fun(),
-=======
           parent_path: Membrane.ComponentPath.path_t(),
           log_metadata: Logger.metadata(),
->>>>>>> e5afc5c0
           children_supervisor: pid()
         }
 
@@ -97,23 +93,6 @@
 
   @impl GenServer
   def init(options) do
-<<<<<<< HEAD
-    self_pid = self()
-
-    setup_observability = fn args ->
-      options.setup_observability.([pid: self_pid] ++ args)
-    end
-
-    setup_observability.([])
-
-    Message.send(options.children_supervisor, :set_parent_component, [
-      self_pid,
-      setup_observability
-    ])
-
-    {:ok, resource_guard} =
-      Membrane.Core.ChildrenSupervisor.start_utility(
-=======
     observability_config = %{
       name: options.name,
       component_type: :bin,
@@ -127,7 +106,6 @@
 
     {:ok, resource_guard} =
       ChildrenSupervisor.start_utility(
->>>>>>> e5afc5c0
         options.children_supervisor,
         {Membrane.ResourceGuard, self()}
       )
