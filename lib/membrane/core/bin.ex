--- conflicted
+++ resolved
@@ -6,13 +6,16 @@
   alias __MODULE__.State
   alias Membrane.{ComponentPath, Sync}
   alias Membrane.Core.Bin.PadController
-<<<<<<< HEAD
-  alias Membrane.Core.{CallbackHandler, Message, Telemetry}
-  alias Membrane.Core.Child.PadSpecHandler
-  alias Membrane.Core.Component
-=======
-  alias Membrane.Core.{CallbackHandler, Child, Message, Parent, Telemetry, TimerController}
->>>>>>> d00a1bd2
+
+  alias Membrane.Core.{
+    CallbackHandler,
+    Child,
+    Message,
+    Parent,
+    Telemetry,
+    TimerController,
+    Component
+  }
 
   require Membrane.Core.Message
   require Membrane.Core.Telemetry
@@ -141,14 +144,16 @@
   def handle_info(Message.new(:parent_notification, notification), state) do
     context = Component.callback_context_generator([:Bin], ParentNotification, state)
 
-    CallbackHandler.exec_and_handle_callback(
-      :handle_parent_notification,
-      Membrane.Core.Bin.ActionHandler,
-      %{context: context},
-      notification,
-      state
-    )
-    |> noreply()
+    state =
+      CallbackHandler.exec_and_handle_callback(
+        :handle_parent_notification,
+        Membrane.Core.Bin.ActionHandler,
+        %{context: context},
+        notification,
+        state
+      )
+
+    {:noreply, state}
   end
 
   @impl GenServer
@@ -188,8 +193,8 @@
   end
 
   @impl GenServer
-  def handle_info(Message.new(:notification, [from, notification]), state) do
-    state = Parent.LifecycleController.handle_notification(from, notification, state)
+  def handle_info(Message.new(:child_notification, [from, notification]), state) do
+    state = Parent.LifecycleController.handle_child_notification(from, notification, state)
     {:noreply, state}
   end
 
