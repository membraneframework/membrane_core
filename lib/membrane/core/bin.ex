--- conflicted
+++ resolved
@@ -27,12 +27,8 @@
           parent: pid,
           user_options: Membrane.Bin.options_t(),
           parent_clock: Membrane.Clock.t(),
-<<<<<<< HEAD
-          setup_observability: Observability.setup_fun(),
-=======
           parent_path: Membrane.ComponentPath.path_t(),
           log_metadata: Logger.metadata(),
->>>>>>> e5afc5c0
           sync: :membrane_no_sync,
           children_supervisor: pid()
         }
@@ -85,17 +81,6 @@
   @impl GenServer
   def init(options) do
     %{name: name, module: module} = options
-<<<<<<< HEAD
-    self_pid = self()
-    setup_observability = fn args -> options.setup_observability.([pid: self_pid] ++ args) end
-    log_metadata = setup_observability.([])
-
-    Message.send(options.children_supervisor, :set_parent_component, [
-      self_pid,
-      setup_observability
-    ])
-=======
->>>>>>> e5afc5c0
 
     observability_config = %{
       name: name,
@@ -114,11 +99,7 @@
     Message.send(options.parent, :clock, [name, clock])
 
     {:ok, resource_guard} =
-<<<<<<< HEAD
-      Membrane.Core.ChildrenSupervisor.start_utility(
-=======
       ChildrenSupervisor.start_utility(
->>>>>>> e5afc5c0
         options.children_supervisor,
         {Membrane.ResourceGuard, self()}
       )
@@ -138,11 +119,7 @@
           stream_sync: Membrane.Sync.no_sync(),
           latency: 0
         },
-<<<<<<< HEAD
-        children_log_metadata: log_metadata,
-=======
         children_log_metadata: options.log_metadata,
->>>>>>> e5afc5c0
         children_supervisor: options.children_supervisor,
         resource_guard: resource_guard
       }
