--- conflicted
+++ resolved
@@ -102,20 +102,15 @@
   end
 
   test "Pipeline can be terminated synchronously" do
-<<<<<<< HEAD
     {:ok, pid} = Testing.Pipeline.start_link(module: TestPipeline)
-    assert :ok == Testing.Pipeline.stop_and_terminate(pid, blocking?: true)
-=======
-    {:ok, pid} = Testing.Pipeline.start_link(%Testing.Pipeline.Options{module: TestPipeline})
     assert :ok == Testing.Pipeline.terminate(pid, blocking?: true)
   end
 
   test "Pipeline should be able to steer its playback state with :playback action" do
-    {:ok, pid} = Testing.Pipeline.start_link(%Testing.Pipeline.Options{module: TestPipeline})
+    {:ok, pid} = Testing.Pipeline.start_link(module: TestPipeline)
     Testing.Pipeline.execute_actions(pid, playback: :prepared)
     assert_pipeline_playback_changed(pid, :stopped, :prepared)
     Testing.Pipeline.execute_actions(pid, playback: :playing)
     assert_pipeline_playback_changed(pid, :prepared, :playing)
->>>>>>> 3cc7eeea
   end
 end