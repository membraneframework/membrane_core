defmodule Membrane.Core.ElementTest do
  use ExUnit.Case, async: true

  alias __MODULE__.SomeElement
  alias Membrane.Core.Element
  alias Membrane.Core.Message
  alias Membrane.Core.Parent.Link.Endpoint

  require Membrane.Core.Message

  defmodule SomeElement do
    use Membrane.Source
    def_output_pad :output, caps: :any

    def_options test_pid: [spec: pid | nil, default: nil]

    @impl true
    def handle_info(msg, _ctx, state) do
      {{:ok, notify_parent: msg}, state}
    end

    @impl true
    def handle_shutdown(reason, state) do
      if state.test_pid do
        send(state.test_pid, {:shutdown, reason})
      end

      :ok
    end
  end

  defmodule Filter do
    use Membrane.Filter

    def_output_pad :output, caps: :any

    def_input_pad :dynamic_input, caps: :any, demand_unit: :buffers, availability: :on_request

    @impl true
    def handle_tick(_timer, _ctx, state) do
      {:ok, state}
    end

    @impl true
    def handle_demand(:output, size, _unit, _ctx, state) do
      {{:ok, demand: {:dynamic_input, size}}, state}
    end
  end

  defp get_state do
    {:ok, state, {:continue, :setup}} =
      Element.init(%{
        module: Filter,
        user_options: nil,
        name: :some_element,
        parent_clock: nil,
        sync: Membrane.Sync.no_sync(),
        parent: self(),
        parent_path: [],
        log_metadata: [],
        subprocess_supervisor: Membrane.Core.SubprocessSupervisor.start_link!()
      })

    state
  end

  defp linked_state do
    {:reply, {:ok, _reply}, state} =
      Element.handle_call(
        Message.new(:handle_link, [
          :output,
          %Endpoint{pad_spec: :output, pad_ref: :output, pad_props: %{options: []}, child: :this},
          %Endpoint{
            pad_spec: :dynamic_input,
            pad_ref: :dynamic_input,
            pid: self(),
            child: :other
          },
          %{
            initiator: :sibling,
            other_info: %{direction: :input, mode: :pull, demand_unit: :buffers},
            link_metadata: %{toilet: nil, observability_metadata: %{}}
          }
        ]),
        nil,
        get_state()
      )

    {:reply, {:ok, _reply}, state} =
      Element.handle_call(
        Message.new(:handle_link, [
          :input,
          %Endpoint{
            pad_spec: :dynamic_input,
            pad_ref: :dynamic_input,
            pad_props: %{
              options: [],
              toilet_capacity: nil,
              target_queue_size: nil,
              auto_demand_size: nil,
              min_demand_factor: nil,
              throttling_factor: 1
            },
            child: :this,
            pid: self()
          },
          %Endpoint{pad_spec: :output, pad_ref: :output, pid: self(), child: :other},
          %{
            initiator: :sibling,
            other_info: %{direction: :output, mode: :pull},
            link_metadata: %{toilet: nil, observability_metadata: %{}}
          }
        ]),
        nil,
        state
      )

    state
  end

  defp playing_state do
    {:noreply, state} = Element.handle_info(Message.new(:play), linked_state())
    state
  end

  test "should raise when static pads not linked when getting play request" do
    assert_raise Membrane.LinkError, fn ->
      assert {:noreply, _state} = Element.handle_info(Message.new(:play), get_state())
    end
  end

  test "should return correct clock and should not modify the state" do
    original_state = get_state()

    assert {:reply, reply, state} =
             Element.handle_call(
               Message.new(:get_clock),
               nil,
               original_state
             )

    assert reply == state.synchronization.clock
    assert state == original_state
  end

  test "should store demand/buffer/caps/event when not playing" do
    initial_state = linked_state()

    [
      Message.new(:demand, 10, for_pad: :output),
      Message.new(:buffer, %Membrane.Buffer{payload: <<>>}, for_pad: :dynamic_input),
      Message.new(:caps, :caps, for_pad: :dynamic_input),
      Message.new(:event, %Membrane.Testing.Event{}, for_pad: :dynamic_input),
      Message.new(:event, %Membrane.Testing.Event{}, for_pad: :output)
    ]
    |> Enum.each(fn msg ->
      assert {:noreply, state} = Element.handle_info(msg, initial_state)
      assert %{state | playback_queue: []} == initial_state
      assert [fun] = state.playback_queue
      assert is_function(fun)
    end)
  end

  test "should update demand" do
    msg = Message.new(:demand, 10, for_pad: :output)
    assert {:noreply, state} = Element.handle_info(msg, playing_state())
    assert state.pads_data.output.demand == 10
  end

  test "should store incoming buffers in dynamic_input buffer" do
    msg = Message.new(:buffer, [%Membrane.Buffer{payload: <<123>>}], for_pad: :dynamic_input)
    assert {:noreply, state} = Element.handle_info(msg, playing_state())
    assert state.pads_data.dynamic_input.input_queue.size == 1
  end

  test "should assign incoming caps to the pad and forward them" do
    assert {:noreply, state} =
             Element.handle_info(
               Message.new(:caps, :caps, for_pad: :dynamic_input),
               playing_state()
             )

    assert state.pads_data.dynamic_input.caps == :caps
    assert state.pads_data.output.caps == :caps

    assert_receive Message.new(:caps, :caps, for_pad: :dynamic_input)
  end

  test "should forward events" do
    [
      Message.new(:event, %Membrane.Testing.Event{}, for_pad: :dynamic_input),
      Message.new(:event, %Membrane.Testing.Event{}, for_pad: :output)
    ]
    |> Enum.each(fn msg ->
      assert {:noreply, _state} = Element.handle_info(msg, playing_state())
      assert_receive ^msg
    end)
  end

  test "should handle linking pads and reply with pad info" do
    pid = self()

    assert {:reply, {:ok, reply}, state} =
             Element.handle_call(
               Message.new(:handle_link, [
                 :output,
                 %{
                   pad_ref: :output,
                   pad_props: %{options: [], toilet_capacity: nil},
                   child: :this
                 },
                 %{pad_ref: :dynamic_input, pid: pid, child: :other},
                 %{
                   initiator: :sibling,
                   other_info: %{direction: :input, mode: :pull, demand_unit: :buffers},
                   link_metadata: %{toilet: nil, observability_metadata: %{}}
                 }
               ]),
               nil,
               get_state()
             )

    assert {%{child: :this, pad_props: %{options: []}, pad_ref: :output},
            %{
              accepted_caps: :any,
              availability: :always,
              demand_mode: :manual,
              demand_unit: :buffers,
              direction: :output,
              mode: :pull,
              name: :output,
              options: nil
            }, %{toilet: nil}} = reply

    assert %Membrane.Element.PadData{
             pid: ^pid,
             other_ref: :dynamic_input,
             other_demand_unit: :buffers
           } = state.pads_data.output
  end

  test "should handle unlinking pads" do
    assert {:noreply, state} =
             Element.handle_info(Message.new(:handle_unlink, :dynamic_input), linked_state())

    refute Map.has_key?(state.pads_data, :dynamic_input)
  end

  test "should update timer on each tick" do
    {:ok, clock} = Membrane.Clock.start_link()
    state = Membrane.Core.TimerController.start_timer(:timer, 1000, clock, get_state())
    assert {:noreply, state} = Element.handle_info(Message.new(:timer_tick, :timer), state)
    assert state.synchronization.timers.timer.next_tick_time == 2000
  end

  test "should update clock ratio" do
    {:ok, clock} = Membrane.Clock.start_link()
    state = Membrane.Core.TimerController.start_timer(:timer, 1000, clock, get_state())

    assert {:noreply, state} = Element.handle_info({:membrane_clock_ratio, clock, 123}, state)

    assert state.synchronization.timers.timer.ratio == 123
  end

  test "should set stream sync" do
    assert {:reply, :ok, state} =
             Element.handle_call(Message.new(:set_stream_sync, :sync), nil, get_state())

    assert state.synchronization.stream_sync == :sync
  end

  test "should fail on invalid message" do
    [
      Message.new(:abc),
      Message.new(:abc, :def),
      Message.new(:abc, :def, for_pad: :dynamic_input)
    ]
    |> Enum.each(fn msg ->
      assert_raise Membrane.ElementError, fn -> Element.handle_info(msg, get_state()) end

      assert_raise Membrane.ElementError, fn ->
        Element.handle_call(msg, {self(), nil}, get_state())
      end
    end)
  end

  test "other message" do
    state = get_state()
    assert {:noreply, state} == Element.handle_info(:abc, state)
  end

  describe "Not linked element" do
<<<<<<< HEAD
    test "DOWN message should be delivered to handle_info" do
      parent_pid = self()
=======
    test "should shutdown when pipeline is down" do
      pipeline_mock = spawn(fn -> receive do: (:exit -> :ok) end)

      {:ok, elem_pid} =
        pipeline_mock
        |> element_init_options
        |> Element.start()

      ref = Process.monitor(elem_pid)
      send(pipeline_mock, :exit)
      assert_receive({:shutdown, {:shutdown, :parent_crash}})
      assert_receive {:DOWN, ^ref, :process, ^elem_pid, {:shutdown, :parent_crash}}
    end
>>>>>>> 4ad63c58

      {:ok, elem_pid} =
        parent_pid
        |> element_init_options
        |> Element.start()

      monitored_proc = spawn(fn -> receive do: (:exit -> :ok) end)
      on_exit(fn -> send(monitored_proc, :exit) end)
      ref = make_ref()
      send(elem_pid, {:DOWN, ref, :process, monitored_proc, :normal})

      assert_receive Message.new(:child_notification, [
                       :name,
                       {:DOWN, ^ref, :process, ^monitored_proc, :normal}
                     ])

      send(elem_pid, {:DOWN, ref, :process, parent_pid, :normal})

      assert_receive Message.new(:child_notification, [
                       :name,
                       {:DOWN, ^ref, :process, ^parent_pid, :normal}
                     ])

      assert Process.alive?(elem_pid)
    end
  end

  defp element_init_options(pipeline) do
    %{
      module: SomeElement,
      name: :name,
      node: nil,
      user_options: %{test_pid: self()},
      parent: pipeline,
      parent_clock: nil,
      sync: Membrane.Sync.no_sync(),
      parent_path: [],
      log_metadata: [],
      subprocess_supervisor: Membrane.Core.SubprocessSupervisor.start_link!()
    }
  end
end<|MERGE_RESOLUTION|>--- conflicted
+++ resolved
@@ -17,15 +17,6 @@
     @impl true
     def handle_info(msg, _ctx, state) do
       {{:ok, notify_parent: msg}, state}
-    end
-
-    @impl true
-    def handle_shutdown(reason, state) do
-      if state.test_pid do
-        send(state.test_pid, {:shutdown, reason})
-      end
-
-      :ok
     end
   end
 
@@ -290,24 +281,8 @@
   end
 
   describe "Not linked element" do
-<<<<<<< HEAD
     test "DOWN message should be delivered to handle_info" do
       parent_pid = self()
-=======
-    test "should shutdown when pipeline is down" do
-      pipeline_mock = spawn(fn -> receive do: (:exit -> :ok) end)
-
-      {:ok, elem_pid} =
-        pipeline_mock
-        |> element_init_options
-        |> Element.start()
-
-      ref = Process.monitor(elem_pid)
-      send(pipeline_mock, :exit)
-      assert_receive({:shutdown, {:shutdown, :parent_crash}})
-      assert_receive {:DOWN, ^ref, :process, ^elem_pid, {:shutdown, :parent_crash}}
-    end
->>>>>>> 4ad63c58
 
       {:ok, elem_pid} =
         parent_pid
