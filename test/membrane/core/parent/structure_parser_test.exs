--- conflicted
+++ resolved
@@ -238,15 +238,9 @@
            ] = links
 
     assert Enum.sort(children) == [
-<<<<<<< HEAD
-             {:a, A, %{get_if_exists: false}},
-             {:b, A, %{get_if_exists: false}},
-             {:c, A, %{get_if_exists: false}}
-=======
              {{:__membrane_incomplete_child_name__, :a}, A, %{get_if_exists: false}},
-             {{:__membrane_incomplete_child_name__, :b}, B, %{get_if_exists: false}},
-             {{:__membrane_incomplete_child_name__, :c}, C, %{get_if_exists: false}}
->>>>>>> 0d306c37
+             {{:__membrane_incomplete_child_name__, :b}, A, %{get_if_exists: false}},
+             {{:__membrane_incomplete_child_name__, :c}, A, %{get_if_exists: false}}
            ]
   end
 end