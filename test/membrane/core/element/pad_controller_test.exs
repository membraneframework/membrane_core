--- conflicted
+++ resolved
@@ -18,12 +18,8 @@
     struct!(State,
       name: name,
       module: elem_module,
-<<<<<<< HEAD
-      callback_depth_counter: 0,
       handling_action?: false,
       supplying_demand?: false,
-=======
->>>>>>> dc5f6530
       pads_to_snapshot: MapSet.new(),
       delayed_demands: MapSet.new(),
       parent_pid: self(),
