defmodule Membrane.Core.Element.ActionHandlerTest do
  use ExUnit.Case, async: true

<<<<<<< HEAD
  alias Membrane.{ActionError, Buffer, ElementError, PadDirectionError}
  alias Membrane.Core.Playback
=======
  alias Membrane.{ActionError, Buffer}
>>>>>>> 506898ee
  alias Membrane.Core.Element.State
  alias Membrane.Core.Playback
  alias Membrane.Support.DemandsTest.Filter
  alias Membrane.Support.Element.{TrivialFilter, TrivialSource}

  require Membrane.Core.Child.PadModel, as: PadModel
  require Membrane.Core.Message, as: Message

  @module Membrane.Core.Element.ActionHandler
  @mock_caps %Membrane.Caps.Mock{integer: 42}
  defp demand_test_filter(_context) do
    state = %{
      State.new(%{module: Filter, name: :test_name, parent_clock: nil, sync: nil, parent: self()})
      | type: :filter,
        pads_data: %{
          input:
            struct(Membrane.Element.PadData,
              direction: :input,
              pid: self(),
              mode: :pull,
              demand_mode: :manual,
              demand: 0
            ),
          input_push:
            struct(Membrane.Element.PadData,
              direction: :input,
              pid: self(),
              mode: :push
            )
        }
    }

    [state: state]
  end

  describe "handling demand action" do
    setup :demand_test_filter

    test "delaying demand", %{state: state} do
      [{:playing, :handle_other}, {:prepared, :handle_prepared_to_playing}]
      |> Enum.each(fn {playback, callback} ->
        state = %{state | playback: %Playback{state: playback}, supplying_demand?: true}
        state = @module.handle_action({:demand, {:input, 10}}, callback, %{}, state)
        assert state.pads_data.input.demand == 10
        assert MapSet.new([{:input, :supply}]) == state.delayed_demands
      end)

      state = %{state | playback: %Playback{state: :playing}, supplying_demand?: true}
      state = @module.handle_action({:demand, {:input, 10}}, :handle_other, %{}, state)
      assert state.pads_data.input.demand == 10
      assert MapSet.new([{:input, :supply}]) == state.delayed_demands
    end

    test "returning error on invalid constraints", %{state: state} do
      state = state |> set_playback_state(:prepared)

      assert_raise ActionError, ~r/prepared/, fn ->
        @module.handle_action({:demand, {:input, 10}}, :handle_other, %{}, state)
      end

      state = state |> set_playback_state(:playing)

      assert_raise ElementError, ~r/pad :input_push.*push mode/, fn ->
        @module.handle_action({:demand, {:input_push, 10}}, :handle_other, %{}, state)
      end
    end
  end

  defp trivial_filter_state(_context) do
    state = %{
      State.new(%{
        module: TrivialFilter,
        name: :elem_name,
        parent_clock: nil,
        sync: nil,
        parent: nil
      })
      | type: :filter,
        pads_data: %{
          output: %{
            direction: :output,
            pid: self(),
            other_ref: :other_ref,
            caps: nil,
            other_demand_unit: :bytes,
            start_of_stream?: true,
            end_of_stream?: false,
            mode: :push,
            demand_mode: nil,
            accepted_caps: :any
          },
          input: %{
            direction: :input,
            pid: self(),
            other_ref: :other_input,
            caps: nil,
            start_of_stream?: true,
            end_of_stream?: false,
            mode: :push,
            demand_mode: nil,
            accepted_caps: :any
          }
        }
    }

    [state: state]
  end

  defp set_playback_state(element_state, pb_state) do
    element_state |> Bunch.Struct.put_in([:playback, :state], pb_state)
  end

  @mock_buffer %Buffer{payload: "Hello"}
  defp buffer_action(pad), do: {:buffer, {pad, @mock_buffer}}

  describe "handling :buffer action" do
    setup :trivial_filter_state

    test "when element is stopped", %{state: state} do
      assert_raise ActionError, ~r/stopped/, fn ->
        @module.handle_action(
          buffer_action(:output),
          :handle_other,
          %{},
          state
        )
      end
    end

    test "swhen element is prepared and not moving to playing", %{state: state} do
      state = state |> set_playback_state(:prepared)

      assert_raise ActionError, ~r/prepared/, fn ->
        @module.handle_action(
          buffer_action(:output),
          :handle_other,
          %{},
          state
        )
      end
    end

    test "when element is moving to playing", %{state: state} do
      state =
        state |> set_playback_state(:prepared) |> PadModel.set_data!(:output, :caps, @mock_caps)

      result =
        @module.handle_action(
          buffer_action(:output),
          :handle_prepared_to_playing,
          %{},
          state
        )

      assert result == state
      assert_received Message.new(:buffer, [@mock_buffer], for_pad: :other_ref)
    end

    test "when element is playing", %{state: state} do
      state =
        state |> set_playback_state(:playing) |> PadModel.set_data!(:output, :caps, @mock_caps)

      result =
        @module.handle_action(
          buffer_action(:output),
          :handle_other,
          %{},
          state
        )

      assert result == state
      assert_received Message.new(:buffer, [@mock_buffer], for_pad: :other_ref)
    end

    test "when pad doesn't exist in the element", %{state: state} do
      state = state |> set_playback_state(:playing)

      assert_raise MatchError, ~r/:unknown_pad/i, fn ->
        @module.handle_action(
          buffer_action(:invalid_pad_ref),
          :handle_other,
          %{},
          state
        )
      end
    end

    test "when eos has already been sent", %{state: state} do
      state =
        state
        |> set_playback_state(:playing)
        |> PadModel.set_data!(:output, :end_of_stream?, true)
        |> PadModel.set_data!(:output, :caps, @mock_caps)

      assert_raise ElementError, ~r/:output.*end ?of ?stream.*sent/i, fn ->
        @module.handle_action(
          buffer_action(:output),
          :handle_other,
          %{},
          state
        )
      end
    end

    test "with invalid buffer(s)", %{state: state} do
      state =
        state |> set_playback_state(:playing) |> PadModel.set_data!(:output, :caps, @mock_caps)

      assert_raise ElementError, ~r/invalid buffer.*:not_a_buffer/i, fn ->
        @module.handle_action(
          {:buffer, {:output, :not_a_buffer}},
          :handle_other,
          %{},
          state
        )
      end

      refute_received Message.new(:buffer, [_, :other_ref])

      assert_raise ElementError, ~r/invalid buffer.*:not_a_buffer/i, fn ->
        @module.handle_action(
          {:buffer, {:output, [@mock_buffer, :not_a_buffer]}},
          :handle_other,
          %{},
          state
        )
      end

      refute_received Message.new(:buffer, [_, :other_ref])
    end

    test "with empty buffer list", %{state: state} do
      state =
        state |> set_playback_state(:playing) |> PadModel.set_data!(:output, :caps, @mock_caps)

      result =
        @module.handle_action(
          {:buffer, {:output, []}},
          :handle_other,
          %{},
          state
        )

      assert result == state
      refute_received Message.new(:buffer, [_, :other_ref])
    end

    test "if action handler raises exception when caps are sent before the first buffer", %{
      state: state
    } do
      state = state |> set_playback_state(:playing)

      assert_raise(ElementError, ~r/buffer.*caps.*not.*sent/, fn ->
        @module.handle_action(
          {:buffer, {:output, %Membrane.Buffer{payload: "test"}}},
          :handle_demand,
          %{},
          state
        )
      end)
    end
  end

  @mock_event %Membrane.Core.Events.EndOfStream{}
  defp event_action(pad), do: {:event, {pad, @mock_event}}

  describe "handling :event action" do
    setup :trivial_filter_state

    test "when element is stopped", %{state: state} do
      assert_raise ActionError, ~r/stopped/, fn ->
        @module.handle_action(
          event_action(:output),
          :handle_other,
          %{},
          state
        )
      end
    end

    test "when element is playing and event is EndOfStream", %{state: state} do
      state = state |> set_playback_state(:playing)

      result =
        @module.handle_action(
          event_action(:output),
          :handle_other,
          %{},
          state
        )

      assert result == PadModel.set_data!(state, :output, :end_of_stream?, true)
      assert_received Message.new(:event, @mock_event, for_pad: :other_ref)
    end

    test "when pad doesn't exist in the element", %{state: state} do
      state = state |> set_playback_state(:playing)

      assert_raise MatchError, ~r/:unknown_pad/i, fn ->
        @module.handle_action(
          event_action(:invalid_pad_ref),
          :handle_other,
          %{},
          state
        )
      end
    end

    test "with invalid event", %{state: state} do
      state = state |> set_playback_state(:playing)

      assert_raise ElementError, ~r/invalid event.*:not_an_event/i, fn ->
        @module.handle_action(
          {:event, {:output, :not_an_event}},
          :handle_other,
          %{},
          state
        )
      end
    end

    test "when eos has already been sent", %{state: state} do
      state =
        state
        |> set_playback_state(:playing)
        |> PadModel.set_data!(:output, :end_of_stream?, true)

      assert_raise ElementError, ~r/end ?of ?stream.*set.*:output/i, fn ->
        @module.handle_action(
          event_action(:output),
          :handle_other,
          %{},
          state
        )
      end
    end

    test "invalid pad direction", %{state: state} do
      state = state |> set_playback_state(:playing)

      assert_raise PadDirectionError, ~r/:input/, fn ->
        @module.handle_action(
          event_action(:input),
          :handle_other,
          %{},
          state
        )
      end
    end
  end

  defp caps_action(pad), do: {:caps, {pad, @mock_caps}}

  describe "handling :caps action" do
    setup :trivial_filter_state

    test "when element is stopped", %{state: state} do
      assert_raise ActionError, ~r/stopped/, fn ->
        @module.handle_action(
          caps_action(:output),
          :handle_other,
          %{},
          state
        )
      end
    end

    test "when pad doesn't exist in the element", %{state: state} do
      state = state |> set_playback_state(:playing)

      assert_raise MatchError, ~r/:unknown_pad/i, fn ->
        @module.handle_action(
          caps_action(:invalid_pad_ref),
          :handle_other,
          %{},
          state
        )
      end
    end

    test "when element is playing and caps match the spec", %{state: state} do
      state =
        state
        |> set_playback_state(:playing)
        |> PadModel.set_data!(:output, :accepted_caps, {Membrane.Caps.Mock, [integer: 42]})

      result =
        @module.handle_action(
          caps_action(:output),
          :handle_other,
          %{},
          state
        )

      assert result == PadModel.set_data!(state, :output, :caps, @mock_caps)
      assert_received Message.new(:caps, @mock_caps, for_pad: :other_ref)
    end

    test "when caps doesn't match specs", %{state: state} do
      state =
        state
        |> set_playback_state(:playing)
        |> PadModel.set_data!(:output, :accepted_caps, {Membrane.Caps.Mock, [integer: 2]})

      assert_raise ElementError, ~r/caps.*(don't|do not) match.*integer: 2/s, fn ->
        @module.handle_action(
          caps_action(:output),
          :handle_other,
          %{},
          state
        )
      end

      refute_received Message.new(:caps, @mock_caps, for_pad: :other_ref)
    end

    test "invalid pad direction", %{state: state} do
      state = state |> set_playback_state(:playing)

      assert_raise PadDirectionError, ~r/:input/, fn ->
        @module.handle_action(
          caps_action(:input),
          :handle_other,
          %{},
          state
        )
      end

      refute_received Message.new(:caps, @mock_caps, for_pad: :other_ref)
    end
  end

  @mock_notification :hello_test

  describe "handling :notification action" do
    setup :trivial_filter_state

    test "when parent pid is set", %{state: state} do
      state = %{state | parent_pid: self()}

      result =
        @module.handle_action(
          {:notify, @mock_notification},
          :handle_other,
          %{},
          state
        )

      assert result == state
      assert_received Message.new(:notification, [:elem_name, @mock_notification])
    end
  end

  describe "handling :redemand action" do
    setup :trivial_filter_state

    test "when element is stopped", %{state: state} do
      assert_raise ActionError, ~r/stopped/, fn ->
        @module.handle_action(
          {:redemand, :output},
          :handle_other,
          %{},
          state
        )
      end
    end

    test "when pad doesn't exist in the element", %{state: state} do
      state = state |> set_playback_state(:playing)

      assert_raise MatchError, ~r/:unknown_pad/i, fn ->
        @module.handle_action(
          {:redemand, :invalid_pad_ref},
          :handle_other,
          %{},
          state
        )
      end
    end

    test "when pad works in push mode", %{state: state} do
      state = state |> set_playback_state(:playing)

      assert_raise ElementError, ~r/pad :output.*push mode/i, fn ->
        @module.handle_action(
          {:redemand, :output},
          :handle_other,
          %{},
          state
        )
      end
    end

    test "when pad works in pull mode", %{state: state} do
      state =
        %{state | supplying_demand?: true}
        |> set_playback_state(:playing)
        |> PadModel.set_data!(:output, :mode, :pull)
        |> PadModel.set_data!(:output, :demand_mode, :manual)

      new_state =
        @module.handle_action(
          {:redemand, :output},
          :handle_other,
          %{},
          state
        )

      assert %{new_state | delayed_demands: MapSet.new()} == state
      assert MapSet.member?(new_state.delayed_demands, {:output, :redemand}) == true
    end
  end

  defp playing_trivial_source(_context) do
    state =
      %{
        State.new(%{
          module: TrivialSource,
          name: :elem_name,
          parent_clock: nil,
          sync: nil,
          parent: self()
        })
        | type: :source,
          pads_data: %{
            output: %{
              direction: :output,
              pid: self(),
              mode: :pull,
              demand_mode: :manual,
              demand: 0
            }
          }
      }
      |> set_playback_state(:playing)

    [state: state]
  end

  describe "handling_actions" do
    setup :playing_trivial_source

    test "when all :redemand actions are at the end", %{state: state} do
      Enum.each(
        [
          [notify: :a, notify: :b, redemand: :output],
          [notify: :a, notify: :b, redemand: :output, redemand: :output],
          [notify: :a, notify: :b]
        ],
        fn actions ->
          assert {actions, state} == @module.transform_actions(actions, :handle_other, %{}, state)
        end
      )
    end

    test "when :redemand is not the last action", %{state: state} do
      assert_raise ActionError, ~r/redemand.*last/i, fn ->
        @module.transform_actions(
          [redemand: :output, notify: :a, notify: :b],
          :handle_other,
          %{},
          state
        )
      end
    end
  end
end<|MERGE_RESOLUTION|>--- conflicted
+++ resolved
@@ -1,12 +1,7 @@
 defmodule Membrane.Core.Element.ActionHandlerTest do
   use ExUnit.Case, async: true
 
-<<<<<<< HEAD
   alias Membrane.{ActionError, Buffer, ElementError, PadDirectionError}
-  alias Membrane.Core.Playback
-=======
-  alias Membrane.{ActionError, Buffer}
->>>>>>> 506898ee
   alias Membrane.Core.Element.State
   alias Membrane.Core.Playback
   alias Membrane.Support.DemandsTest.Filter
