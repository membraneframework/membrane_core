--- conflicted
+++ resolved
@@ -450,13 +450,8 @@
           state
         )
 
-<<<<<<< HEAD
-      assert result == {:ok, state}
+      assert result == state
       assert_received Message.new(:child_notification, [:elem_name, @mock_notification])
-=======
-      assert result == state
-      assert_received Message.new(:notification, [:elem_name, @mock_notification])
->>>>>>> d00a1bd2
     end
   end
 
@@ -549,42 +544,6 @@
   describe "handling_actions" do
     setup :playing_trivial_source
 
-<<<<<<< HEAD
-    test "when :redemand is the last action", %{state: state} do
-      state = %{state | supplying_demand?: true}
-
-      result =
-        @module.handle_actions(
-          [notify_parent: :a, notify_parent: :b, redemand: :output],
-          :handle_other,
-          %{},
-          state
-        )
-
-      assert_received Message.new(:child_notification, [:elem_name, :a])
-      assert_received Message.new(:child_notification, [:elem_name, :b])
-      assert {:ok, new_state} = result
-      assert %{new_state | delayed_demands: MapSet.new()} == state
-      assert MapSet.member?(new_state.delayed_demands, {:output, :redemand}) == true
-    end
-
-    test "when two :redemand actions are last", %{state: state} do
-      state = %{state | supplying_demand?: true}
-
-      result =
-        @module.handle_actions(
-          [notify_parent: :a, notify_parent: :b, redemand: :output, redemand: :output],
-          :handle_other,
-          %{},
-          state
-        )
-
-      assert_received Message.new(:child_notification, [:elem_name, :a])
-      assert_received Message.new(:child_notification, [:elem_name, :b])
-      assert {:ok, new_state} = result
-      assert %{new_state | delayed_demands: MapSet.new()} == state
-      assert MapSet.member?(new_state.delayed_demands, {:output, :redemand}) == true
-=======
     test "when all :redemand actions are at the end", %{state: state} do
       Enum.each(
         [
@@ -596,43 +555,17 @@
           assert {actions, state} == @module.transform_actions(actions, :handle_other, %{}, state)
         end
       )
->>>>>>> d00a1bd2
     end
 
     test "when :redemand is not the last action", %{state: state} do
       assert_raise ActionError, ~r/redemand.*last/i, fn ->
-<<<<<<< HEAD
-        @module.handle_actions(
+        @module.transform_actions(
           [redemand: :output, notify_parent: :a, notify_parent: :b],
-=======
-        @module.transform_actions(
-          [redemand: :output, notify: :a, notify: :b],
->>>>>>> d00a1bd2
-          :handle_other,
-          %{},
-          state
-        )
-      end
-<<<<<<< HEAD
-
-      refute_received Message.new(:child_notification, [:elem_name, :a])
-      refute_received Message.new(:child_notification, [:elem_name, :b])
-    end
-
-    test "when there are no :redemand actions", %{state: state} do
-      result =
-        @module.handle_actions(
-          [notify_parent: :a, notify_parent: :b],
-          :handle_other,
-          %{},
-          state
-        )
-
-      assert_received Message.new(:child_notification, [:elem_name, :a])
-      assert_received Message.new(:child_notification, [:elem_name, :b])
-      assert result == {:ok, state}
-=======
->>>>>>> d00a1bd2
+          :handle_other,
+          %{},
+          state
+        )
+      end
     end
   end
 end