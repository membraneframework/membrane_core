defmodule Membrane.Core.Element.ActionHandlerTest do
  use ExUnit.Case, async: true

  alias Membrane.{ActionError, Buffer, ElementError, PadDirectionError}
  alias Membrane.Core.Element.State
  alias Membrane.Core.Playback
  alias Membrane.Support.DemandsTest.Filter
  alias Membrane.Support.Element.{TrivialFilter, TrivialSource}

  require Membrane.Core.Child.PadModel, as: PadModel
  require Membrane.Core.Message, as: Message

  @module Membrane.Core.Element.ActionHandler
  @mock_caps %Membrane.Caps.Mock{integer: 42}
  defp demand_test_filter(_context) do
    state = %{
      State.new(%{module: Filter, name: :test_name, parent_clock: nil, sync: nil, parent: self()})
      | type: :filter,
        pads_data: %{
          input:
            struct(Membrane.Element.PadData,
              direction: :input,
              pid: self(),
              mode: :pull,
              demand_mode: :manual,
              demand: 0
            ),
          input_push:
            struct(Membrane.Element.PadData,
              direction: :input,
              pid: self(),
              mode: :push
            )
        }
    }

    [state: state]
  end

  describe "handling demand action" do
    setup :demand_test_filter

    test "delaying demand", %{state: state} do
      [{:playing, :handle_info}, {:prepared, :handle_prepared_to_playing}]
      |> Enum.each(fn {playback, callback} ->
        state = %{state | playback: %Playback{state: playback}, supplying_demand?: true}
        state = @module.handle_action({:demand, {:input, 10}}, callback, %{}, state)
        assert state.pads_data.input.demand == 10
        assert MapSet.new([{:input, :supply}]) == state.delayed_demands
      end)

      state = %{state | playback: %Playback{state: :playing}, supplying_demand?: true}
      state = @module.handle_action({:demand, {:input, 10}}, :handle_info, %{}, state)
      assert state.pads_data.input.demand == 10
      assert MapSet.new([{:input, :supply}]) == state.delayed_demands
    end

    test "returning error on invalid constraints", %{state: state} do
      state = state |> set_playback_state(:prepared)

      assert_raise ActionError, ~r/prepared/, fn ->
        @module.handle_action({:demand, {:input, 10}}, :handle_info, %{}, state)
      end

      state = state |> set_playback_state(:playing)

      assert_raise ElementError, ~r/pad :input_push.*push mode/, fn ->
        @module.handle_action({:demand, {:input_push, 10}}, :handle_info, %{}, state)
      end
    end
  end

  defp trivial_filter_state(_context) do
    state = %{
      State.new(%{
        module: TrivialFilter,
        name: :elem_name,
        parent_clock: nil,
        sync: nil,
        parent: nil
      })
      | type: :filter,
        pads_data: %{
          output: %{
            direction: :output,
            pid: self(),
            other_ref: :other_ref,
            caps: nil,
            other_demand_unit: :bytes,
            start_of_stream?: true,
            end_of_stream?: false,
            mode: :push,
            demand_mode: nil,
            accepted_caps: :any
          },
          input: %{
            direction: :input,
            pid: self(),
            other_ref: :other_input,
            caps: nil,
            start_of_stream?: true,
            end_of_stream?: false,
            mode: :push,
            demand_mode: nil,
            accepted_caps: :any
          }
        }
    }

    [state: state]
  end

  defp set_playback_state(element_state, pb_state) do
    element_state |> Bunch.Struct.put_in([:playback, :state], pb_state)
  end

  @mock_buffer %Buffer{payload: "Hello"}
  defp buffer_action(pad), do: {:buffer, {pad, @mock_buffer}}

  describe "handling :buffer action" do
    setup :trivial_filter_state

    test "when element is stopped", %{state: state} do
      assert_raise ActionError, ~r/stopped/, fn ->
        @module.handle_action(
          buffer_action(:output),
          :handle_info,
          %{},
          state
        )
      end
    end

    test "when element is prepared and not moving to playing", %{state: state} do
      state = state |> set_playback_state(:prepared)

      assert_raise ActionError, ~r/prepared/, fn ->
        @module.handle_action(
          buffer_action(:output),
          :handle_info,
          %{},
          state
        )
      end
    end

    test "when element is moving to playing", %{state: state} do
      state =
        state |> set_playback_state(:prepared) |> PadModel.set_data!(:output, :caps, @mock_caps)

      result =
        @module.handle_action(
          buffer_action(:output),
          :handle_prepared_to_playing,
          %{},
          state
        )

      assert result == state
      assert_received Message.new(:buffer, [@mock_buffer], for_pad: :other_ref)
    end

    test "when element is playing", %{state: state} do
      state =
        state |> set_playback_state(:playing) |> PadModel.set_data!(:output, :caps, @mock_caps)

      result =
        @module.handle_action(
          buffer_action(:output),
          :handle_info,
          %{},
          state
        )

      assert result == state
      assert_received Message.new(:buffer, [@mock_buffer], for_pad: :other_ref)
    end

    test "when pad doesn't exist in the element", %{state: state} do
      state = state |> set_playback_state(:playing)

      assert_raise MatchError, ~r/:unknown_pad/i, fn ->
        @module.handle_action(
          buffer_action(:invalid_pad_ref),
          :handle_info,
          %{},
          state
        )
      end
    end

    test "when eos has already been sent", %{state: state} do
      state =
        state
        |> set_playback_state(:playing)
        |> PadModel.set_data!(:output, :end_of_stream?, true)
        |> PadModel.set_data!(:output, :caps, @mock_caps)

      assert_raise ElementError, ~r/:output.*end ?of ?stream.*sent/i, fn ->
        @module.handle_action(
          buffer_action(:output),
          :handle_info,
          %{},
          state
        )
      end
    end

    test "with invalid buffer(s)", %{state: state} do
      state =
        state |> set_playback_state(:playing) |> PadModel.set_data!(:output, :caps, @mock_caps)

      assert_raise ElementError, ~r/invalid buffer.*:not_a_buffer/i, fn ->
        @module.handle_action(
          {:buffer, {:output, :not_a_buffer}},
          :handle_info,
          %{},
          state
        )
      end

      refute_received Message.new(:buffer, [_, :other_ref])

      assert_raise ElementError, ~r/invalid buffer.*:not_a_buffer/i, fn ->
        @module.handle_action(
          {:buffer, {:output, [@mock_buffer, :not_a_buffer]}},
          :handle_info,
          %{},
          state
        )
      end

      refute_received Message.new(:buffer, [_, :other_ref])
    end

    test "with empty buffer list", %{state: state} do
      state =
        state |> set_playback_state(:playing) |> PadModel.set_data!(:output, :caps, @mock_caps)

      result =
        @module.handle_action(
          {:buffer, {:output, []}},
          :handle_info,
          %{},
          state
        )

      assert result == state
      refute_received Message.new(:buffer, [_, :other_ref])
    end

    test "if action handler raises exception when caps are sent before the first buffer", %{
      state: state
    } do
      state = state |> set_playback_state(:playing)

      assert_raise(ElementError, ~r/buffer.*caps.*not.*sent/, fn ->
        @module.handle_action(
          {:buffer, {:output, %Membrane.Buffer{payload: "test"}}},
          :handle_demand,
          %{},
          state
        )
      end)
    end
  end

  @mock_event %Membrane.Core.Events.EndOfStream{}
  defp event_action(pad), do: {:event, {pad, @mock_event}}

  describe "handling :event action" do
    setup :trivial_filter_state

    test "when element is stopped", %{state: state} do
      assert_raise ActionError, ~r/stopped/, fn ->
        @module.handle_action(
          event_action(:output),
          :handle_info,
          %{},
          state
        )
      end
    end

    test "when element is playing and event is EndOfStream", %{state: state} do
      state = state |> set_playback_state(:playing)

      result =
        @module.handle_action(
          event_action(:output),
          :handle_info,
          %{},
          state
        )

      assert result == PadModel.set_data!(state, :output, :end_of_stream?, true)
      assert_received Message.new(:event, @mock_event, for_pad: :other_ref)
    end

    test "when pad doesn't exist in the element", %{state: state} do
      state = state |> set_playback_state(:playing)

      assert_raise MatchError, ~r/:unknown_pad/i, fn ->
        @module.handle_action(
          event_action(:invalid_pad_ref),
          :handle_info,
          %{},
          state
        )
      end
    end

    test "with invalid event", %{state: state} do
      state = state |> set_playback_state(:playing)

      assert_raise ElementError, ~r/invalid event.*:not_an_event/i, fn ->
        @module.handle_action(
          {:event, {:output, :not_an_event}},
          :handle_info,
          %{},
          state
        )
      end
    end

    test "when eos has already been sent", %{state: state} do
      state =
        state
        |> set_playback_state(:playing)
        |> PadModel.set_data!(:output, :end_of_stream?, true)

      assert_raise ElementError, ~r/end ?of ?stream.*set.*:output/i, fn ->
        @module.handle_action(
          event_action(:output),
          :handle_info,
          %{},
          state
        )
      end
    end

    test "invalid pad direction", %{state: state} do
      state = state |> set_playback_state(:playing)

      assert_raise PadDirectionError, ~r/:input/, fn ->
        @module.handle_action(
          event_action(:input),
          :handle_info,
          %{},
          state
        )
      end
    end
  end

  defp caps_action(pad), do: {:caps, {pad, @mock_caps}}

  describe "handling :caps action" do
    setup :trivial_filter_state

    test "when element is stopped", %{state: state} do
      assert_raise ActionError, ~r/stopped/, fn ->
        @module.handle_action(
          caps_action(:output),
          :handle_info,
          %{},
          state
        )
      end
    end

    test "when pad doesn't exist in the element", %{state: state} do
      state = state |> set_playback_state(:playing)

      assert_raise MatchError, ~r/:unknown_pad/i, fn ->
        @module.handle_action(
          caps_action(:invalid_pad_ref),
          :handle_info,
          %{},
          state
        )
      end
    end

    test "when element is playing and caps match the spec", %{state: state} do
      state =
        state
        |> set_playback_state(:playing)
        |> PadModel.set_data!(:output, :accepted_caps, {Membrane.Caps.Mock, [integer: 42]})

      result =
        @module.handle_action(
          caps_action(:output),
          :handle_info,
          %{},
          state
        )

      assert result == PadModel.set_data!(state, :output, :caps, @mock_caps)
      assert_received Message.new(:caps, @mock_caps, for_pad: :other_ref)
    end

    test "when caps doesn't match specs", %{state: state} do
      state =
        state
        |> set_playback_state(:playing)
        |> PadModel.set_data!(:output, :accepted_caps, {Membrane.Caps.Mock, [integer: 2]})

      assert_raise ElementError, ~r/caps.*(don't|do not) match.*integer: 2/s, fn ->
        @module.handle_action(
          caps_action(:output),
          :handle_info,
          %{},
          state
        )
      end

      refute_received Message.new(:caps, @mock_caps, for_pad: :other_ref)
    end

    test "invalid pad direction", %{state: state} do
      state = state |> set_playback_state(:playing)

      assert_raise PadDirectionError, ~r/:input/, fn ->
        @module.handle_action(
          caps_action(:input),
          :handle_info,
          %{},
          state
        )
      end

      refute_received Message.new(:caps, @mock_caps, for_pad: :other_ref)
    end
  end

  @mock_notification :hello_test

  describe "handling :child_notification action" do
    setup :trivial_filter_state

    test "when parent pid is set", %{state: state} do
      state = %{state | parent_pid: self()}

      result =
        @module.handle_action(
<<<<<<< HEAD
          {:notify_parent, @mock_notification},
          :handle_other,
=======
          {:notify, @mock_notification},
          :handle_info,
>>>>>>> 096c2546
          %{},
          state
        )

      assert result == state
      assert_received Message.new(:child_notification, [:elem_name, @mock_notification])
    end
  end

  describe "handling :redemand action" do
    setup :trivial_filter_state

    test "when element is stopped", %{state: state} do
      assert_raise ActionError, ~r/stopped/, fn ->
        @module.handle_action(
          {:redemand, :output},
          :handle_info,
          %{},
          state
        )
      end
    end

    test "when pad doesn't exist in the element", %{state: state} do
      state = state |> set_playback_state(:playing)

      assert_raise MatchError, ~r/:unknown_pad/i, fn ->
        @module.handle_action(
          {:redemand, :invalid_pad_ref},
          :handle_info,
          %{},
          state
        )
      end
    end

    test "when pad works in push mode", %{state: state} do
      state = state |> set_playback_state(:playing)

      assert_raise ElementError, ~r/pad :output.*push mode/i, fn ->
        @module.handle_action(
          {:redemand, :output},
          :handle_info,
          %{},
          state
        )
      end
    end

    test "when pad works in pull mode", %{state: state} do
      state =
        %{state | supplying_demand?: true}
        |> set_playback_state(:playing)
        |> PadModel.set_data!(:output, :mode, :pull)
        |> PadModel.set_data!(:output, :demand_mode, :manual)

      new_state =
        @module.handle_action(
          {:redemand, :output},
          :handle_info,
          %{},
          state
        )

      assert %{new_state | delayed_demands: MapSet.new()} == state
      assert MapSet.member?(new_state.delayed_demands, {:output, :redemand}) == true
    end
  end

  defp playing_trivial_source(_context) do
    state =
      %{
        State.new(%{
          module: TrivialSource,
          name: :elem_name,
          parent_clock: nil,
          sync: nil,
          parent: self()
        })
        | type: :source,
          pads_data: %{
            output: %{
              direction: :output,
              pid: self(),
              mode: :pull,
              demand_mode: :manual,
              demand: 0
            }
          }
      }
      |> set_playback_state(:playing)

    [state: state]
  end

  describe "handling_actions" do
    setup :playing_trivial_source

    test "when all :redemand actions are at the end", %{state: state} do
      Enum.each(
        [
          [notify: :a, notify: :b, redemand: :output],
          [notify: :a, notify: :b, redemand: :output, redemand: :output],
          [notify: :a, notify: :b]
        ],
        fn actions ->
          assert {actions, state} == @module.transform_actions(actions, :handle_info, %{}, state)
        end
      )
    end

    test "when :redemand is not the last action", %{state: state} do
      assert_raise ActionError, ~r/redemand.*last/i, fn ->
        @module.transform_actions(
<<<<<<< HEAD
          [redemand: :output, notify_parent: :a, notify_parent: :b],
          :handle_other,
=======
          [redemand: :output, notify: :a, notify: :b],
          :handle_info,
>>>>>>> 096c2546
          %{},
          state
        )
      end
    end
  end
end<|MERGE_RESOLUTION|>--- conflicted
+++ resolved
@@ -444,13 +444,8 @@
 
       result =
         @module.handle_action(
-<<<<<<< HEAD
           {:notify_parent, @mock_notification},
           :handle_other,
-=======
-          {:notify, @mock_notification},
-          :handle_info,
->>>>>>> 096c2546
           %{},
           state
         )
@@ -565,13 +560,8 @@
     test "when :redemand is not the last action", %{state: state} do
       assert_raise ActionError, ~r/redemand.*last/i, fn ->
         @module.transform_actions(
-<<<<<<< HEAD
           [redemand: :output, notify_parent: :a, notify_parent: :b],
           :handle_other,
-=======
-          [redemand: :output, notify: :a, notify: :b],
-          :handle_info,
->>>>>>> 096c2546
           %{},
           state
         )
