--- conflicted
+++ resolved
@@ -379,17 +379,11 @@
 
       def_input_pad :input,
         availability: :on_request,
-<<<<<<< HEAD
         accepted_format: _any
-=======
-        accepted_format: _any,
-        demand_unit: :buffers
 
       def_output_pad :output,
         availability: :on_request,
-        accepted_format: _any,
-        demand_unit: :buffers
->>>>>>> 4437796c
+        accepted_format: _any
     end
 
     pipeline =
