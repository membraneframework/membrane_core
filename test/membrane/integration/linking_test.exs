defmodule Membrane.Integration.LinkingTest do
  use ExUnit.Case, async?: true

  import Membrane.Testing.Assertions
  import Membrane.ChildrenSpec

  alias Membrane.{Buffer, Testing}
  alias Membrane.Support.Element.DynamicFilter

  require Membrane.Pad, as: Pad

  defmodule Element do
    use Membrane.Endpoint

    def_input_pad :input,
      availability: :on_request,
      accepted_format: _any

    def_output_pad :output,
      availability: :on_request,
      accepted_format: _any

    @impl true
    def handle_demand(_pad, _size, _unit, _ctx, state) do
      {[], state}
    end

    @impl true
    def handle_pad_removed(pad_ref, _ctx, state) do
      {[notify_parent: {:handle_pad_removed, pad_ref}], state}
    end
  end

  defmodule Bin do
    use Membrane.Bin

    def_options child: [spec: struct() | module()],
                remove_child_on_unlink: [spec: boolean(), default: true]

    def_output_pad :output,
      demand_unit: :buffers,
      accepted_format: _any,
      availability: :on_request

    @impl true
    def handle_init(_ctx, opts) do
      children = [
        child(:source, opts.child)
      ]

      {[spec: children], Map.from_struct(opts)}
    end

    @impl true
    def handle_pad_added(pad, _ctx, state) do
      links = [
        get_child(:source) |> bin_output(pad)
      ]

      {[spec: links], state}
    end

    @impl true
    def handle_pad_removed(_pad, _ctx, state) do
      remove_child = if state.remove_child_on_unlink, do: [remove_child: :source], else: []
      {remove_child ++ [notify_parent: :handle_pad_removed], %{}}
    end
  end

  defmodule Pipeline do
    @moduledoc false
    use Membrane.Pipeline

    @impl true
    def handle_init(_ctx, opts) do
      {[], %{testing_pid: opts.testing_pid}}
    end

    @impl true
    def handle_info({:start_spec, %{spec: spec}}, _ctx, state) do
      {[spec: spec], state}
    end

    @impl true
    def handle_info(
          {:start_spec_and_kill, %{spec: spec, children_to_kill: children_to_kill}},
          ctx,
          state
        ) do
      Enum.each(children_to_kill, &Process.exit(ctx.children[&1].pid, :kill))
      {[spec: spec], state}
    end

    @impl true
    def handle_info({:remove_child, child}, _ctx, state) do
      {[remove_child: child], state}
    end

    @impl true
    def handle_info(_msg, _ctx, state) do
      {[], state}
    end

    @impl true
    def handle_spec_started(_children, _ctx, state) do
      send(state.testing_pid, :spec_started)
      {[], state}
    end
  end

  setup do
    pipeline =
      Testing.Pipeline.start_link_supervised!(
        module: Pipeline,
        custom_args: %{testing_pid: self()}
      )

    %{pipeline: pipeline}
  end

  describe "when element is connected to a bin" do
    test "and element is removed normally, handle_pad_removed should be called", %{
      pipeline: pipeline
    } do
      spec = [
        child(:bin, %Bin{child: %Testing.Source{output: ['a', 'b', 'c']}}),
        child(:sink, Testing.Sink),
        get_child(:bin) |> get_child(:sink)
      ]

      send(pipeline, {:start_spec, %{spec: spec}})
      assert_receive(:spec_started)
      Testing.Pipeline.execute_actions(pipeline, playback: :playing)
      assert_sink_buffer(pipeline, :sink, %Buffer{payload: 'a'})
      assert_sink_buffer(pipeline, :sink, %Buffer{payload: 'b'})
      assert_sink_buffer(pipeline, :sink, %Buffer{payload: 'c'})
      send(pipeline, {:remove_child, :sink})
      assert_pipeline_notified(pipeline, :bin, :handle_pad_removed)
    end

    test "and element crashes, bin forwards the unlink message to child", %{pipeline: pipeline} do
      bin_spec = {
        child(:bin, %Bin{
          child: %Testing.Source{output: ['a', 'b', 'c']},
          remove_child_on_unlink: false
        }),
        crash_group: {:group_1, :temporary}
      }

      sink_spec = {
        child(:sink, Testing.Sink),
        crash_group: {:group_2, :temporary}
      }

      links_spec = get_child(:bin) |> get_child(:sink)

      send(pipeline, {:start_spec, %{spec: bin_spec}})
      assert_receive(:spec_started)
      send(pipeline, {:start_spec, %{spec: sink_spec}})
      assert_receive(:spec_started)
      sink_pid = get_child_pid(:sink, pipeline)
      send(pipeline, {:start_spec, %{spec: links_spec}})
      assert_receive(:spec_started)
      bin_pid = get_child_pid(:bin, pipeline)
      source_pid = get_child_pid(:source, bin_pid)
      source_ref = Process.monitor(source_pid)
      Testing.Pipeline.execute_actions(pipeline, playback: :playing)

      assert_pipeline_play(pipeline)
      Process.exit(sink_pid, :kill)
      assert_pipeline_crash_group_down(pipeline, :group_2)

      # Source has a static pad so it should crash when this pad is being unlinked while being
      # in playing state. If source crashes with proper error it means that :handle_unlink message
      # has been properly forwarded by a bin.
      assert_receive {:DOWN, ^source_ref, :process, ^source_pid,
                      {%Membrane.PadError{message: message}, _localization}}

      assert message =~ ~r/static.*pad.*unlink/u
    end
  end

  test "element should crash when its neighbor connected via static pad crashes", %{
    pipeline: pipeline
  } do
    spec_1 = {
      child(:source, %Testing.Source{output: ['a', 'b', 'c']}),
      crash_group: {:group_1, :temporary}
    }

    spec_2 = {child(:sink, Testing.Sink), crash_group: {:group_2, :temporary}}

    links_spec = get_child(:source) |> get_child(:sink)

    send(pipeline, {:start_spec, %{spec: spec_1}})
    assert_receive(:spec_started)
    send(pipeline, {:start_spec, %{spec: spec_2}})
    assert_receive(:spec_started)
    send(pipeline, {:start_spec_and_kill, %{spec: links_spec, children_to_kill: [:sink]}})
    assert_receive(:spec_started)

    assert_pipeline_crash_group_down(pipeline, :group_1)
    assert_pipeline_crash_group_down(pipeline, :group_2)
  end

  test "element shouldn't crash when its neighbor connected via dynamic pad crashes", %{
    pipeline: pipeline
  } do
    spec_1 = {
      child(:source, %Testing.DynamicSource{output: ['a', 'b', 'c']}),
      crash_group: {:group_1, :temporary}
    }

    spec_2 = {
      child(:sink, Testing.Sink),
      crash_group: {:group_2, :temporary}
    }

    links_spec = get_child(:source) |> get_child(:sink)

    send(pipeline, {:start_spec, %{spec: spec_1}})
    assert_receive(:spec_started)
    send(pipeline, {:start_spec, %{spec: spec_2}})
    assert_receive(:spec_started)
    send(pipeline, {:start_spec_and_kill, %{spec: links_spec, children_to_kill: [:sink]}})
    assert_receive(:spec_started)

    refute_pipeline_crash_group_down(pipeline, :group_1)
    assert_pipeline_crash_group_down(pipeline, :group_2)
  end

  test "element shouldn't crash when its neighbor connected via dynamic pad crashes and the crash groups are set within nested spec",
       %{
         pipeline: pipeline
       } do
    spec_inner = {
      child(:sink, Testing.Sink),
      crash_group: {:group_2, :temporary}
    }

    spec = {
      [spec_inner, child(:source, %Testing.DynamicSource{output: ['a', 'b', 'c']})],
      crash_group: {:group_1, :temporary}
    }

    links_spec = get_child(:source) |> get_child(:sink)

    send(pipeline, {:start_spec, %{spec: spec}})
    assert_receive(:spec_started)
    send(pipeline, {:start_spec_and_kill, %{spec: links_spec, children_to_kill: [:sink]}})
    assert_receive(:spec_started)

    refute_pipeline_crash_group_down(pipeline, :group_1)
    assert_pipeline_crash_group_down(pipeline, :group_2)
  end

  test "pipeline playback should change successfully after spec with links has been returned",
       %{pipeline: pipeline} do
    bin_spec = {
      child(:bin, %Bin{child: %Testing.Source{output: ['a', 'b', 'c']}}),
      crash_group: {:group_1, :temporary}
    }

    sink_spec = {
      child(:sink, Testing.Sink),
      crash_group: {:group_1, :temporary}
    }

    links_spec = get_child(:bin) |> get_child(:sink)

    send(pipeline, {:start_spec, %{spec: bin_spec}})
    assert_receive(:spec_started)
    send(pipeline, {:start_spec, %{spec: sink_spec}})
    assert_receive(:spec_started)
    send(pipeline, {:start_spec, %{spec: links_spec}})
    assert_receive(:spec_started)
    Testing.Pipeline.execute_actions(pipeline, playback: :playing)
    assert_pipeline_play(pipeline)
  end

  defmodule SlowSetupSink do
    use Membrane.Sink

    def_input_pad :input, accepted_format: _any, demand_mode: :auto

    def_options setup_delay: [spec: non_neg_integer()]

    @impl true
    def handle_setup(_ctx, state) do
      Process.sleep(state.setup_delay)
      {[], state}
    end
  end

  @doc """
  In this scenario, the first spec has a delay in initialization, so it should be linked
  after the second spec (the one with `independent_*` children). The last spec has a link to
  the `filter`, which is spawned in the first spec, so it has to wait till the first spec is linked.
  """
  test "Children are linked in proper order" do
    pipeline = Testing.Pipeline.start_link_supervised!()

    Testing.Pipeline.execute_actions(pipeline,
      spec: [
        child(:src1, %Testing.Source{output: []})
        |> via_in(Pad.ref(:input, 1))
        |> child(:filter, DynamicFilter)
        |> via_out(Pad.ref(:output, 1))
        |> child(:sink1, %SlowSetupSink{setup_delay: 300})
      ],
      spec: [
        child(:independent_src, %Testing.Source{output: []})
        |> child(:independent_filter, DynamicFilter)
        |> child(:independent_sink, Testing.Sink)
      ],
      spec: [
        child(:src2, %Testing.Source{output: []})
        |> via_in(Pad.ref(:input, 2))
        |> get_child(:filter)
        |> via_out(Pad.ref(:output, 2))
        |> child(:sink2, Testing.Sink)
      ]
    )

    assert [
             independent_filter: Pad.ref(:input, _input_id),
             independent_filter: Pad.ref(:output, _output_id),
             filter: Pad.ref(:input, 1),
             filter: Pad.ref(:output, 1),
             filter: Pad.ref(:input, 2),
             filter: Pad.ref(:output, 2)
           ] =
             Enum.map(1..6, fn _i ->
               assert_receive {Testing.Pipeline, ^pipeline,
                               {:handle_child_notification, {{:pad_added, pad}, element}}}

               {element, pad}
             end)
  end

  test "Elements and bins can be spawned, linked and removed" do
    alias Membrane.Support.Bin.TestBins.{TestDynamicPadBin, TestFilter}
    pipeline = Testing.Pipeline.start_link_supervised!()

    Testing.Pipeline.execute_actions(pipeline,
      spec: [
        child(:source, %Testing.Source{output: [1, 2, 3]})
        |> child(:filter1, %TestDynamicPadBin{
          filter1: %TestDynamicPadBin{filter1: TestFilter, filter2: TestFilter},
          filter2: TestFilter
        })
        |> child(:filter2, %TestDynamicPadBin{
          filter1: %TestDynamicPadBin{
            filter1: TestFilter,
            filter2: %TestDynamicPadBin{filter1: TestFilter, filter2: TestFilter}
          },
          filter2: %TestDynamicPadBin{filter1: TestFilter, filter2: TestFilter}
        })
        |> child(:sink, Testing.Sink)
      ]
    )

    assert_end_of_stream(pipeline, :sink)
    Membrane.Pipeline.terminate(pipeline, blocking?: true)
  end

  test "Bin should crash if it doesn't link internally within timeout" do
    defmodule NoInternalLinkBin do
      use Membrane.Bin

      def_input_pad :input,
        availability: :on_request,
        accepted_format: _any,
        demand_unit: :buffers
    end

    pipeline =
      Testing.Pipeline.start_supervised!(
        structure: [child(:source, Testing.Source) |> child(:bin, NoInternalLinkBin)]
      )

    bin_pid = get_child_pid(:bin, pipeline)
    monitor = Process.monitor(bin_pid)
    assert_receive {:DOWN, ^monitor, :process, _pid, {%Membrane.LinkError{}, _stacktrace}}, 6000
  end

<<<<<<< HEAD
  test "Parent successfully unlinks children with dynamic pads using :remove_link action" do
    structure =
      [
        child(:source, __MODULE__.Element),
        child(:sink, __MODULE__.Element)
      ] ++
        Enum.map(1..10, fn i ->
          get_child(:source)
          |> via_out(Pad.ref(:output, i))
          |> via_in(Pad.ref(:input, i))
          |> get_child(:sink)
        end)

    pipeline = Testing.Pipeline.start_link_supervised!(structure: structure)

    for pad_id <- 1..10 do
      actions =
        if rem(pad_id, 2) == 0,
          do: [remove_link: {:source, Pad.ref(:output, pad_id)}],
          else: [remove_link: {:sink, Pad.ref(:input, pad_id)}]

      Testing.Pipeline.execute_actions(pipeline, actions)

      assert_pad_removed(pipeline, pad_id)

      if pad_id < 10 do
        for i <- (pad_id + 1)..10 do
          refute_pad_removed(pipeline, i)
        end
      end
    end
  end

  defp assert_pad_removed(pipeline, id) do
    assert_pipeline_notified(pipeline, :source, {:handle_pad_removed, Pad.ref(:output, ^id)})
    assert_pipeline_notified(pipeline, :sink, {:handle_pad_removed, Pad.ref(:input, ^id)})
  end

  defp refute_pad_removed(pipeline, id) do
    refute_pipeline_notified(pipeline, :source, {:handle_pad_removed, Pad.ref(:output, ^id)}, 10)
    refute_pipeline_notified(pipeline, :sink, {:handle_pad_removed, Pad.ref(:input, ^id)}, 10)
=======
  test "A spec entailing multiple dependent specs in a bin should work" do
    defmodule MultiSpecBin do
      use Membrane.Bin

      def_input_pad :input,
        accepted_format: _any

      def_output_pad :output,
        availability: :on_request,
        accepted_format: _any

      @impl true
      def handle_init(_ctx, state) do
        {[spec: bin_input() |> child(:filter, __MODULE__.Filter)], state}
      end

      @impl true
      def handle_pad_added(Pad.ref(:output, _id) = pad, _ctx, state) do
        {[spec: get_child(:filter) |> bin_output(pad)], state}
      end
    end

    defmodule MultiSpecBin.Filter do
      use Membrane.Filter

      def_input_pad :input,
        accepted_format: _any,
        demand_mode: :auto

      def_output_pad :output,
        availability: :on_request,
        accepted_format: _any,
        demand_mode: :auto

      @impl true
      def handle_process(_input, buffer, _ctx, state) do
        {[forward: buffer], state}
      end
    end

    pipeline =
      Testing.Pipeline.start_link_supervised!(
        structure:
          child(:source, %Testing.Source{output: [1, 2, 3]})
          |> child(:bin, MultiSpecBin)
          |> child(:sink, Testing.Sink)
      )

    assert_start_of_stream(pipeline, :sink)
>>>>>>> 65917212
  end

  defp get_child_pid(ref, parent_pid) do
    state = :sys.get_state(parent_pid)
    state.children[ref].pid
  end
end<|MERGE_RESOLUTION|>--- conflicted
+++ resolved
@@ -384,7 +384,57 @@
     assert_receive {:DOWN, ^monitor, :process, _pid, {%Membrane.LinkError{}, _stacktrace}}, 6000
   end
 
-<<<<<<< HEAD
+  test "A spec entailing multiple dependent specs in a bin should work" do
+    defmodule MultiSpecBin do
+      use Membrane.Bin
+
+      def_input_pad :input,
+        accepted_format: _any
+
+      def_output_pad :output,
+        availability: :on_request,
+        accepted_format: _any
+
+      @impl true
+      def handle_init(_ctx, state) do
+        {[spec: bin_input() |> child(:filter, __MODULE__.Filter)], state}
+      end
+
+      @impl true
+      def handle_pad_added(Pad.ref(:output, _id) = pad, _ctx, state) do
+        {[spec: get_child(:filter) |> bin_output(pad)], state}
+      end
+    end
+
+    defmodule MultiSpecBin.Filter do
+      use Membrane.Filter
+
+      def_input_pad :input,
+        accepted_format: _any,
+        demand_mode: :auto
+
+      def_output_pad :output,
+        availability: :on_request,
+        accepted_format: _any,
+        demand_mode: :auto
+
+      @impl true
+      def handle_process(_input, buffer, _ctx, state) do
+        {[forward: buffer], state}
+      end
+    end
+
+    pipeline =
+      Testing.Pipeline.start_link_supervised!(
+        structure:
+          child(:source, %Testing.Source{output: [1, 2, 3]})
+          |> child(:bin, MultiSpecBin)
+          |> child(:sink, Testing.Sink)
+      )
+
+    assert_start_of_stream(pipeline, :sink)
+  end
+
   test "Parent successfully unlinks children with dynamic pads using :remove_link action" do
     structure =
       [
@@ -426,57 +476,6 @@
   defp refute_pad_removed(pipeline, id) do
     refute_pipeline_notified(pipeline, :source, {:handle_pad_removed, Pad.ref(:output, ^id)}, 10)
     refute_pipeline_notified(pipeline, :sink, {:handle_pad_removed, Pad.ref(:input, ^id)}, 10)
-=======
-  test "A spec entailing multiple dependent specs in a bin should work" do
-    defmodule MultiSpecBin do
-      use Membrane.Bin
-
-      def_input_pad :input,
-        accepted_format: _any
-
-      def_output_pad :output,
-        availability: :on_request,
-        accepted_format: _any
-
-      @impl true
-      def handle_init(_ctx, state) do
-        {[spec: bin_input() |> child(:filter, __MODULE__.Filter)], state}
-      end
-
-      @impl true
-      def handle_pad_added(Pad.ref(:output, _id) = pad, _ctx, state) do
-        {[spec: get_child(:filter) |> bin_output(pad)], state}
-      end
-    end
-
-    defmodule MultiSpecBin.Filter do
-      use Membrane.Filter
-
-      def_input_pad :input,
-        accepted_format: _any,
-        demand_mode: :auto
-
-      def_output_pad :output,
-        availability: :on_request,
-        accepted_format: _any,
-        demand_mode: :auto
-
-      @impl true
-      def handle_process(_input, buffer, _ctx, state) do
-        {[forward: buffer], state}
-      end
-    end
-
-    pipeline =
-      Testing.Pipeline.start_link_supervised!(
-        structure:
-          child(:source, %Testing.Source{output: [1, 2, 3]})
-          |> child(:bin, MultiSpecBin)
-          |> child(:sink, Testing.Sink)
-      )
-
-    assert_start_of_stream(pipeline, :sink)
->>>>>>> 65917212
   end
 
   defp get_child_pid(ref, parent_pid) do
