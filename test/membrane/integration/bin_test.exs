defmodule Membrane.Core.BinTest do
  use ExUnit.Case, async: true

  import Membrane.Testing.Assertions

  alias Membrane.Support.Bin.TestBins
  alias Membrane.Support.Bin.TestBins.{TestDynamicPadFilter, TestFilter}
  alias Membrane.Core.Bin
  alias Membrane.Core.Message
  alias Membrane.Testing

  require Membrane.Core.Message

  describe "Starting and transmitting buffers" do
    test "in simple, flat use case" do
      buffers = ['a', 'b', 'c']

      children = [
        source: %Testing.Source{output: buffers},
        test_bin: %TestBins.SimpleBin{
          filter1: TestFilter,
          filter2: TestFilter
        },
        sink: Testing.Sink
      ]

      {:ok, pipeline} =
        Testing.Pipeline.start_link(links: Membrane.ParentSpec.link_linear(children))

      assert_data_flows_through(pipeline, buffers)
      stop_pipeline(pipeline)
    end

    test "when bin is next to a bin" do
      buffers = ['a', 'b', 'c']

      children = [
        source: %Testing.Source{output: buffers},
        test_bin1: %TestBins.SimpleBin{
          filter1: TestFilter,
          filter2: TestFilter
        },
        test_bin2: %TestBins.SimpleBin{
          filter1: TestFilter,
          filter2: TestFilter
        },
        sink: Testing.Sink
      ]

      {:ok, pipeline} =
        Testing.Pipeline.start_link(links: Membrane.ParentSpec.link_linear(children))

      assert_data_flows_through(pipeline, buffers)
      stop_pipeline(pipeline)
    end

    test "when bins are nested" do
      buffers = ['a', 'b', 'c']

      children = [
        source: %Testing.Source{output: buffers},
        test_bin: %TestBins.SimpleBin{
          filter1: TestFilter,
          filter2: %TestBins.SimpleBin{
            filter1: TestFilter,
            filter2: TestFilter
          }
        },
        sink: Testing.Sink
      ]

      {:ok, pipeline} =
        Testing.Pipeline.start_link(links: Membrane.ParentSpec.link_linear(children))

      assert_data_flows_through(pipeline, buffers)
      stop_pipeline(pipeline)
    end

    test "when there are consecutive bins that are nested" do
      buffers = ['a', 'b', 'c']

      children = [
        source: %Testing.Source{output: buffers},
        test_bin: %TestBins.SimpleBin{
          filter1: %TestBins.SimpleBin{
            filter1: TestFilter,
            filter2: TestFilter
          },
          filter2: %TestBins.SimpleBin{
            filter1: TestFilter,
            filter2: TestFilter
          }
        },
        sink: Testing.Sink
      ]

      {:ok, pipeline} =
        Testing.Pipeline.start_link(links: Membrane.ParentSpec.link_linear(children))

      assert_data_flows_through(pipeline, buffers)
      stop_pipeline(pipeline)
    end

    test "when pipeline has only one element being a padless bin" do
      buffers = ['a', 'b', 'c']

      children = [
        test_bin: %TestBins.TestPadlessBin{
          source: %Testing.Source{output: buffers},
          sink: Testing.Sink
        }
      ]

      {:ok, pipeline} = Testing.Pipeline.start_link(children: children)

      assert_playing(pipeline)

      assert_pipeline_notified(pipeline, :test_bin, {:handle_element_start_of_stream, {:sink, _}})

      assert_buffers_flow_through(pipeline, buffers, :test_bin)

      assert_pipeline_notified(pipeline, :test_bin, {:handle_element_end_of_stream, {:sink, _}})
      stop_pipeline(pipeline)
    end

    test "when bin is a sink bin" do
      buffers = ['a', 'b', 'c']

      children = [
        source: %Testing.Source{output: buffers},
        test_bin: %TestBins.TestSinkBin{
          filter: TestFilter,
          sink: Testing.Sink
        }
      ]

      {:ok, pipeline} =
        Testing.Pipeline.start_link(links: Membrane.ParentSpec.link_linear(children))

      assert_playing(pipeline)

      assert_pipeline_notified(
        pipeline,
        :test_bin,
        {:handle_element_start_of_stream, {:filter, _}}
      )

      assert_pipeline_notified(pipeline, :test_bin, {:handle_element_start_of_stream, {:sink, _}})

      assert_buffers_flow_through(pipeline, buffers, :test_bin)

      assert_pipeline_notified(pipeline, :test_bin, {:handle_element_end_of_stream, {:filter, _}})
      assert_pipeline_notified(pipeline, :test_bin, {:handle_element_end_of_stream, {:sink, _}})
      stop_pipeline(pipeline)
    end
  end

  describe "Handling DOWN messages" do
    test "should shutdown when parent is down" do
      pipeline_mock = spawn(fn -> receive do: (:exit -> :ok) end)

      {:ok, bin_pid} =
        pipeline_mock
        |> bin_init_options
        |> Bin.start()

      ref = Process.monitor(bin_pid)
      send(pipeline_mock, :exit)
      assert_receive {:DOWN, ^ref, :process, ^bin_pid, {:shutdown, :parent_crash}}
    end

    test "DOWN message should be delivered to handle_other if it's not coming from parent" do
      {:ok, bin_pid} =
        self()
        |> bin_init_options
        |> Bin.start()

      monitored_proc = spawn(fn -> receive do: (:exit -> :ok) end)
      on_exit(fn -> send(monitored_proc, :exit) end)
      ref = Process.monitor(monitored_proc)

      send(bin_pid, {:DOWN, ref, :process, monitored_proc, :normal})

      assert_receive Message.new(:child_notification, [
                       :name,
                       {:DOWN, ^ref, :process, ^monitored_proc, :normal}
                     ])

      assert Process.alive?(bin_pid)
    end
  end

  describe "Dynamic pads" do
    @tag :target
    test "handle_pad_added is called for dynamic pads" do
      alias Membrane.Pad
      require Pad
      buffers = ['a', 'b', 'c']

      children = [
        source: %Testing.Source{output: buffers},
        test_bin: %TestBins.TestDynamicPadBin{
          filter1: %TestBins.TestDynamicPadBin{
            filter1: TestDynamicPadFilter,
            filter2: TestDynamicPadFilter
          },
          filter2: %TestBins.TestDynamicPadBin{
            filter1: TestDynamicPadFilter,
            filter2: TestDynamicPadFilter
          }
        },
        sink: Testing.Sink
      ]

      {:ok, pipeline} =
        Testing.Pipeline.start_link(links: Membrane.ParentSpec.link_linear(children))

      Process.sleep(2000)
      assert_data_flows_through(pipeline, buffers)
      assert_pipeline_notified(pipeline, :test_bin, {:handle_pad_added, Pad.ref(:input, _)})
      assert_pipeline_notified(pipeline, :test_bin, {:handle_pad_added, Pad.ref(:output, _)})

      refute_pipeline_notified(pipeline, :test_bin, {:handle_pad_added, _})
      stop_pipeline(pipeline)
    end
  end

  describe "Integration with clocks" do
    defmodule ClockElement do
      use Membrane.Source

      def_output_pad :output, caps: :any

      def_clock()
    end

    defmodule ClockBin do
      use Membrane.Bin

      def_clock()

      @impl true
      def handle_init(_options) do
        children = [element_child: ClockElement]

        spec = %Membrane.ParentSpec{
          children: children,
          clock_provider: :element_child
        }

        {{:ok, spec: spec}, :ignored}
      end
    end

    defmodule ClockPipeline do
      use Membrane.Pipeline

      @impl true
      def handle_init(_options) do
        children = [bin_child: ClockBin]

        {{:ok, spec: %Membrane.ParentSpec{children: children, clock_provider: :bin_child}},
         :ignored}
      end
    end

    test "Bin is clock_provider" do
      {:ok, pid} = ClockPipeline.start_link()

      %Membrane.Core.Pipeline.State{synchronization: %{clock_provider: pipeline_clock_provider}} =
        state = :sys.get_state(pid)

      assert %{choice: :manual, clock: clock1, provider: :bin_child} = pipeline_clock_provider
      refute is_nil(clock1)

      %{pid: bin_pid} = state.children[:bin_child]

      %Membrane.Core.Bin.State{synchronization: %{clock_provider: bin_clock_provider}} =
        :sys.get_state(bin_pid)

      assert %{choice: :manual, clock: clock2, provider: :element_child} = bin_clock_provider
      refute is_nil(clock2)

      assert proxy_for?(clock1, clock2)
      ClockPipeline.terminate(pid, blocking?: true)
    end

    test "handle_parent_notification/3 works for Bin" do
      buffers = ['a', 'b', 'c']
<<<<<<< HEAD
      children = [
        source: %Testing.Source{output: buffers},
        test_bin: TestBins.NotifyingParentBin,
        sink: Testing.Sink
      ]
      {:ok, pipeline} =
        Testing.Pipeline.start_link(
          links: Membrane.ParentSpec.link_linear(children)
        )
=======

      {:ok, pipeline} =
        Testing.Pipeline.start_link(%Testing.Pipeline.Options{
          elements: [
            source: %Testing.Source{output: buffers},
            test_bin: TestBins.NotifyingParentBin,
            sink: Testing.Sink
          ]
        })
>>>>>>> 5f24f06f

      Testing.Pipeline.execute_actions(pipeline, notify_child: {:test_bin, "Some notification"})
      assert_pipeline_notified(pipeline, :test_bin, msg)
      assert msg == {"filter1", "Some notification"}
      Testing.Pipeline.terminate(pipeline, blocking?: true)
    end

    defp proxy_for?(c1, c2) do
      c1_state = :sys.get_state(c1)
      assert c1_state.proxy_for == c2
    end
  end

  defp assert_data_flows_through(pipeline, buffers, receiving_element \\ :sink) do
    assert_playing(pipeline)

    assert_start_of_stream(pipeline, ^receiving_element)

    assert_buffers_flow_through(pipeline, buffers, receiving_element)

    assert_end_of_stream(pipeline, ^receiving_element)
    Testing.Pipeline.terminate(pipeline, blocking?: true)
  end

  defp assert_buffers_flow_through(pipeline, buffers, receiving_element) do
    buffers
    |> Enum.each(fn b ->
      assert_sink_buffer(pipeline, receiving_element, %Membrane.Buffer{payload: ^b})
    end)
  end

  defp assert_playing(pipeline) do
    assert_pipeline_playback_changed(pipeline, :stopped, :prepared)
    assert_pipeline_playback_changed(pipeline, :prepared, :playing)
  end

  defp bin_init_options(pipeline) do
    %{
      name: :name,
      module: TestBins.SimpleBin,
      node: nil,
      parent: pipeline,
      parent_clock: nil,
      log_metadata: [],
      user_options: %{
        filter1: TestFilter,
        filter2: TestFilter
      }
    }
  end

  defp stop_pipeline(pipeline) do
    Membrane.Pipeline.terminate(pipeline, blocking?: true)
  end
end<|MERGE_RESOLUTION|>--- conflicted
+++ resolved
@@ -287,7 +287,6 @@
 
     test "handle_parent_notification/3 works for Bin" do
       buffers = ['a', 'b', 'c']
-<<<<<<< HEAD
       children = [
         source: %Testing.Source{output: buffers},
         test_bin: TestBins.NotifyingParentBin,
@@ -297,18 +296,6 @@
         Testing.Pipeline.start_link(
           links: Membrane.ParentSpec.link_linear(children)
         )
-=======
-
-      {:ok, pipeline} =
-        Testing.Pipeline.start_link(%Testing.Pipeline.Options{
-          elements: [
-            source: %Testing.Source{output: buffers},
-            test_bin: TestBins.NotifyingParentBin,
-            sink: Testing.Sink
-          ]
-        })
->>>>>>> 5f24f06f
-
       Testing.Pipeline.execute_actions(pipeline, notify_child: {:test_bin, "Some notification"})
       assert_pipeline_notified(pipeline, :test_bin, msg)
       assert msg == {"filter1", "Some notification"}
