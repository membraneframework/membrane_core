--- conflicted
+++ resolved
@@ -173,7 +173,6 @@
     Testing.Pipeline.terminate(pipeline_pid, blocking?: true)
   end
 
-<<<<<<< HEAD
   test "if children can be spawned anonymously" do
     pipeline_pid = Testing.Pipeline.start_supervised!()
     spec = child(%Testing.Source{output: [1, 2, 3]}) |> child(Testing.Sink)
@@ -181,7 +180,8 @@
     assert_pipeline_play(pipeline_pid)
 
     Testing.Pipeline.terminate(pipeline_pid, blocking?: true)
-=======
+  end
+
   test "if the pipeline raises an exception when there is an attempt to spawn a child with a name satisfying the Membrane's reserved pattern" do
     assert_raise RuntimeError,
                  ~r/Improper child name: {:__membrane_children_group_member__, :first_group, :source}/,
@@ -194,6 +194,5 @@
                    )
                    |> child(:sink, Testing.Sink)
                  end
->>>>>>> 0d306c37
   end
 end