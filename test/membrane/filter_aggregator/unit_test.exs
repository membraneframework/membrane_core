--- conflicted
+++ resolved
@@ -1,4 +1,3 @@
-<<<<<<< HEAD
 # defmodule Membrane.FilterAggregator.UnitTest do
 #   use ExUnit.Case, async: true
 
@@ -17,12 +16,17 @@
 #     StreamManagement
 #   }
 
+#   defmodule ElementWithMembranePads do
+#     @callback membrane_pads() :: [{Membrane.Pad.name_t(), Membrane.Pad.description_t()}]
+#   end
+
 #   setup_all do
 #     behaviours = [
 #       Membrane.Filter,
 #       Membrane.Element.Base,
 #       Membrane.Element.WithInputPads,
-#       Membrane.Element.WithOutputPads
+#       Membrane.Element.WithOutputPads,
+#       ElementWithMembranePads
 #     ]
 
 #     defmock(FilterA, for: behaviours)
@@ -171,9 +175,9 @@
 #     end)
 #   end
 
-#   test "handle_playing with caps sending", test_ctx do
-#     expect(FilterA, :handle_playing, fn ctx_a, %{module: FilterA} = state ->
-#       assert %{
+#   test "handle_prepared_to_playing with caps sending", test_ctx do
+#     expect(FilterA, :handle_prepared_to_playing, fn ctx_a, %{module: FilterA} = state ->
+#       assert %PlaybackChange{
 #                clock: nil,
 #                name: :a,
 #                pads: pads,
@@ -191,7 +195,7 @@
 #     expect(FilterB, :handle_caps, fn :input, %MockCaps{integer: 1}, ctx_b, state ->
 #       assert state == %{module: FilterB, state: nil}
 
-#       assert %{
+#       assert %Caps{
 #                clock: nil,
 #                name: :b,
 #                old_caps: nil,
@@ -207,11 +211,11 @@
 #       {{:ok, caps: {:output, %MockCaps{integer: 2}}}, %{state | state: :caps_sent}}
 #     end)
 
-#     expect(FilterB, :handle_playing, fn ctx_b, state ->
+#     expect(FilterB, :handle_prepared_to_playing, fn ctx_b, state ->
 #       # ensure proper callbacks order
 #       assert state == %{module: FilterB, state: :caps_sent}
 
-#       assert %{
+#       assert %PlaybackChange{
 #                clock: nil,
 #                name: :b,
 #                pads: pads,
@@ -237,7 +241,7 @@
 #       end)
 
 #     assert {{:ok, actions}, %{states: states}} =
-#              FilterAggregator.handle_playing(%{}, %{states: states})
+#              FilterAggregator.handle_prepared_to_playing(%{}, %{states: states})
 
 #     assert actions == [caps: {:output, %MockCaps{integer: 2}}]
 
@@ -377,390 +381,4 @@
 #              {:b, FilterB, _ctx_b, %{module: FilterB, state: :ok}}
 #            ] = states
 #   end
-# end
-=======
-defmodule Membrane.FilterAggregator.UnitTest do
-  use ExUnit.Case, async: true
-
-  import Mox
-
-  alias Membrane.Buffer
-  alias Membrane.Caps.Mock, as: MockCaps
-  alias Membrane.Element.PadData
-  alias Membrane.FilterAggregator
-
-  alias Membrane.Element.CallbackContext.{
-    Caps,
-    Event,
-    PlaybackChange,
-    Process,
-    StreamManagement
-  }
-
-  defmodule ElementWithMembranePads do
-    @callback membrane_pads() :: [{Membrane.Pad.name_t(), Membrane.Pad.description_t()}]
-  end
-
-  setup_all do
-    behaviours = [
-      Membrane.Filter,
-      Membrane.Element.Base,
-      Membrane.Element.WithInputPads,
-      Membrane.Element.WithOutputPads,
-      ElementWithMembranePads
-    ]
-
-    defmock(FilterA, for: behaviours)
-    defmock(FilterB, for: behaviours)
-
-    stage_opts = %FilterAggregator{
-      filters: [
-        a: %{__struct__: FilterA},
-        b: %{__struct__: FilterB}
-      ]
-    }
-
-    pad_description_template = %{
-      availability: :always,
-      caps: :any,
-      demand_mode: :auto,
-      demand_unit: :buffers,
-      direction: nil,
-      mode: :pull,
-      name: nil,
-      options: nil
-    }
-
-    common_pad_data =
-      pad_description_template
-      |> Map.merge(%{
-        accepted_caps: :any,
-        caps: nil,
-        demand: 0,
-        ref: nil,
-        other_ref: nil,
-        other_demand_unit: :buffers,
-        pid: nil
-      })
-      |> then(&struct!(PadData, &1))
-
-    common_context = %{
-      pads: %{
-        output: %{
-          common_pad_data
-          | name: :output,
-            direction: :output,
-            ref: :output,
-            other_ref: :input
-        },
-        input: %{
-          common_pad_data
-          | name: :input,
-            direction: :input,
-            ref: :input,
-            other_ref: :output
-        }
-      },
-      clock: nil,
-      name: nil,
-      parent_clock: nil,
-      playback_state: :stopped
-    }
-
-    states = [
-      {:a, FilterA, %{common_context | name: :a}, %{module: FilterA, state: nil}},
-      {:b, FilterB, %{common_context | name: :b}, %{module: FilterB, state: nil}}
-    ]
-
-    [
-      filters: [FilterA, FilterB],
-      stage_opts: stage_opts,
-      states: states,
-      pad_description_template: pad_description_template,
-      gen_pad_data: fn pad_name ->
-        other_ref =
-          case pad_name do
-            :input -> :output
-            :output -> :input
-          end
-
-        common_pad_data
-        |> Map.merge(%{direction: pad_name, name: pad_name, ref: pad_name, other_ref: other_ref})
-      end
-    ]
-  end
-
-  setup %{filters: filters, pad_description_template: pad_description_template} do
-    filters
-    |> Enum.each(fn filter ->
-      stub(filter, :__struct__, fn kv -> kv |> Map.new() |> Map.put(:__struct__, filter) end)
-
-      stub(filter, :membrane_pads, fn ->
-        [
-          output: %{pad_description_template | name: :output, direction: :output},
-          input: %{pad_description_template | name: :input, direction: :input}
-        ]
-      end)
-    end)
-  end
-
-  setup :verify_on_exit!
-
-  test "handle_init with unsupported pad demand mode", ctx do
-    # use stub to get the default value
-    pads_descriptions = apply(FilterA, :membrane_pads, [])
-
-    FilterA
-    |> expect(:membrane_pads, fn -> put_in(pads_descriptions, [:input, :demand_mode], :manual) end)
-
-    assert_raise RuntimeError, fn -> FilterAggregator.handle_init(ctx.stage_opts) end
-  end
-
-  test "handle_init sets inital states", ctx do
-    ctx.filters
-    |> Enum.each(fn filter ->
-      expect(filter, :handle_init, fn %^filter{} -> {:ok, %{module: filter}} end)
-    end)
-
-    assert {:ok, %{states: result}} = FilterAggregator.handle_init(ctx.stage_opts)
-
-    assert [{:a, FilterA, ctx_a, state_a}, {:b, FilterB, ctx_b, state_b}] = result
-    assert state_a == %{module: FilterA}
-    assert state_b == %{module: FilterB}
-
-    assert ctx_a.pads
-           |> Map.keys()
-           |> MapSet.new()
-           |> MapSet.equal?(MapSet.new([:input, :output]))
-
-    assert ctx_b.pads
-           |> Map.keys()
-           |> MapSet.new()
-           |> MapSet.equal?(MapSet.new([:input, :output]))
-
-    # Check public `Membrane.Element.PadData` fields
-    [ctx_a, ctx_b]
-    |> Enum.flat_map(& &1.pads)
-    |> Enum.each(fn {pad, pad_data} ->
-      assert pad_data.accepted_caps == :any
-      assert pad_data.availability == :always
-      assert pad_data.demand == nil
-      assert pad_data.direction == pad
-      assert pad_data.start_of_stream? == false
-      assert pad_data.end_of_stream? == false
-      assert pad_data.mode == :pull
-      assert pad_data.name == pad
-      assert pad_data.ref == pad
-      # private fields
-      assert pad_data.caps == nil
-    end)
-  end
-
-  test "handle_prepared_to_playing with caps sending", test_ctx do
-    expect(FilterA, :handle_prepared_to_playing, fn ctx_a, %{module: FilterA} = state ->
-      assert %PlaybackChange{
-               clock: nil,
-               name: :a,
-               pads: pads,
-               parent_clock: nil,
-               playback_state: :prepared
-             } = ctx_a
-
-      assert pads.input == test_ctx.gen_pad_data.(:input)
-      assert pads.output == test_ctx.gen_pad_data.(:output)
-      assert map_size(pads) == 2
-
-      {{:ok, caps: {:output, %MockCaps{integer: 1}}}, state}
-    end)
-
-    expect(FilterB, :handle_caps, fn :input, %MockCaps{integer: 1}, ctx_b, state ->
-      assert state == %{module: FilterB, state: nil}
-
-      assert %Caps{
-               clock: nil,
-               name: :b,
-               old_caps: nil,
-               pads: pads,
-               parent_clock: nil,
-               playback_state: :prepared
-             } = ctx_b
-
-      assert pads.input == test_ctx.gen_pad_data.(:input)
-      assert pads.output == test_ctx.gen_pad_data.(:output)
-      assert map_size(pads) == 2
-
-      {{:ok, caps: {:output, %MockCaps{integer: 2}}}, %{state | state: :caps_sent}}
-    end)
-
-    expect(FilterB, :handle_prepared_to_playing, fn ctx_b, state ->
-      # ensure proper callbacks order
-      assert state == %{module: FilterB, state: :caps_sent}
-
-      assert %PlaybackChange{
-               clock: nil,
-               name: :b,
-               pads: pads,
-               parent_clock: nil,
-               playback_state: :prepared
-             } = ctx_b
-
-      assert pads.input ==
-               :input |> test_ctx.gen_pad_data.() |> Map.put(:caps, %MockCaps{integer: 1})
-
-      assert pads.output ==
-               :output |> test_ctx.gen_pad_data.() |> Map.put(:caps, %MockCaps{integer: 2})
-
-      assert map_size(pads) == 2
-
-      {:ok, state}
-    end)
-
-    states =
-      test_ctx.states
-      |> Enum.map(fn {name, module, ctx, state} ->
-        {name, module, %{ctx | playback_state: :prepared}, state}
-      end)
-
-    assert {{:ok, actions}, %{states: states}} =
-             FilterAggregator.handle_prepared_to_playing(%{}, %{states: states})
-
-    assert actions == [caps: {:output, %MockCaps{integer: 2}}]
-
-    assert [{:a, FilterA, ctx_a, state_a}, {:b, FilterB, ctx_b, state_b}] = states
-    assert state_a == %{module: FilterA, state: nil}
-    assert state_b == %{module: FilterB, state: :caps_sent}
-
-    assert ctx_a.pads.input.caps == nil
-    assert ctx_a.pads.output.caps == %MockCaps{integer: 1}
-    assert ctx_b.pads.input.caps == %MockCaps{integer: 1}
-    assert ctx_b.pads.output.caps == %MockCaps{integer: 2}
-
-    assert ctx_a.playback_state == :playing
-    assert ctx_b.playback_state == :playing
-  end
-
-  test "handle_process_list splitting and mapping buffers", ctx do
-    test_range = 1..10
-    buffers = test_range |> Enum.map(&%Buffer{payload: <<&1>>})
-    buffers_count = Enum.count(test_range)
-
-    FilterA
-    |> expect(:handle_process_list, fn :input, buffers, %Process{}, %{module: FilterA} = state ->
-      args_list = buffers |> Enum.map(&[:input, &1])
-      {{:ok, split: {:handle_process, args_list}}, state}
-    end)
-    |> expect(:handle_process, buffers_count, fn :input, buffer, %Process{}, state ->
-      assert state.module == FilterA
-      assert %Buffer{payload: <<payload>>} = buffer
-      out_payload = payload + 1
-      state = %{state | state: (state.state || 0) + out_payload}
-      {{:ok, buffer: {:output, %Buffer{payload: <<out_payload>>}}}, state}
-    end)
-
-    FilterB
-    |> expect(:handle_process_list, buffers_count, fn :input, [buffer], %Process{}, state ->
-      assert state.module == FilterB
-      assert %Buffer{payload: <<payload>>} = buffer
-      out_payload = payload * 2
-      state = %{state | state: (state.state || 0) + out_payload}
-      {{:ok, buffer: {:output, %Buffer{payload: <<out_payload>>}}}, state}
-    end)
-
-    assert {{:ok, actions}, %{states: states}} =
-             FilterAggregator.handle_process_list(:input, buffers, %{}, %{states: ctx.states})
-
-    expected_actions =
-      test_range
-      |> Enum.map(&{:buffer, {:output, %Buffer{payload: <<(&1 + 1) * 2>>}}})
-
-    assert actions == expected_actions
-
-    assert [
-             {:a, FilterA, ctx_a, %{module: FilterA, state: state_a}},
-             {:b, FilterB, ctx_b, %{module: FilterB, state: state_b}}
-           ] = states
-
-    assert state_a == test_range |> Enum.map(&(&1 + 1)) |> Enum.sum()
-    assert state_b == test_range |> Enum.map(&((&1 + 1) * 2)) |> Enum.sum()
-
-    assert ctx_a == ctx.states |> Enum.at(0) |> elem(2)
-    assert ctx_b == ctx.states |> Enum.at(1) |> elem(2)
-  end
-
-  test "Stream management events & forward action", ctx do
-    buffer = %Buffer{payload: "test"}
-
-    FilterA
-    |> expect(:handle_start_of_stream, fn :input, %StreamManagement{} = ctx, state ->
-      assert ctx.pads.input.start_of_stream? == true
-      {:ok, state}
-    end)
-    |> expect(:handle_process_list, fn :input, [^buffer], %Process{} = ctx, state ->
-      assert ctx.pads.input.start_of_stream? == true
-      {{:ok, forward: [buffer]}, state}
-    end)
-    |> expect(:handle_end_of_stream, fn :input, %StreamManagement{} = ctx, state ->
-      assert ctx.pads.input.end_of_stream? == true
-      {{:ok, forward: :end_of_stream}, %{state | state: :ok}}
-    end)
-
-    FilterB
-    |> expect(:handle_start_of_stream, fn :input, %StreamManagement{} = ctx, state ->
-      assert ctx.pads.input.start_of_stream? == true
-      {:ok, state}
-    end)
-    |> expect(:handle_process_list, fn :input, [^buffer], %Process{} = ctx, state ->
-      assert ctx.pads.input.start_of_stream? == true
-      {{:ok, buffer: {:output, [buffer]}}, state}
-    end)
-    |> expect(:handle_end_of_stream, fn :input, %StreamManagement{} = ctx, state ->
-      assert ctx.pads.input.end_of_stream? == true
-      {{:ok, end_of_stream: :output}, %{state | state: :ok}}
-    end)
-
-    assert {{:ok, []}, %{states: states}} =
-             FilterAggregator.handle_start_of_stream(:input, %{}, %{
-               states: ctx.states
-             })
-
-    assert {{:ok, buffer: {:output, buffers}}, %{states: states}} =
-             FilterAggregator.handle_process_list(:input, [buffer], %{}, %{states: states})
-
-    assert List.wrap(buffers) == [buffer]
-
-    assert {{:ok, end_of_stream: :output}, %{states: states}} =
-             FilterAggregator.handle_end_of_stream(:input, %{}, %{states: states})
-
-    assert [
-             {:a, FilterA, ctx_a, %{module: FilterA, state: :ok}},
-             {:b, FilterB, ctx_b, %{module: FilterB, state: :ok}}
-           ] = states
-
-    assert ctx_a.pads.output.end_of_stream? == true
-    assert ctx_b.pads.output.end_of_stream? == true
-  end
-
-  test "Custom events send & forward", ctx do
-    alias Membrane.Event.Discontinuity
-    event = %Discontinuity{}
-
-    FilterA
-    |> expect(:handle_event, fn :input, ^event, %Event{}, state ->
-      {{:ok, forward: event}, %{state | state: :ok}}
-    end)
-
-    FilterB
-    |> expect(:handle_event, fn :input, ^event, %Event{}, state ->
-      {{:ok, event: {:output, event}}, %{state | state: :ok}}
-    end)
-
-    assert {{:ok, event: {:output, ^event}}, %{states: states}} =
-             FilterAggregator.handle_event(:input, event, %{}, %{states: ctx.states})
-
-    assert [
-             {:a, FilterA, _ctx_a, %{module: FilterA, state: :ok}},
-             {:b, FilterB, _ctx_b, %{module: FilterB, state: :ok}}
-           ] = states
-  end
-end
->>>>>>> 4ad63c58
+# end