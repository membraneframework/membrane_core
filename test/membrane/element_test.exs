--- conflicted
+++ resolved
@@ -75,20 +75,16 @@
     [pipeline: pipeline]
   end
 
-  test "play", %{} do
+  test "play" do
     TestFilter.assert_callback_called(:handle_playing)
   end
 
   describe "Start of stream" do
-<<<<<<< HEAD
-    test "causes handle_start_of_stream/3 to be called", %{} do
-=======
     test "causes handle_start_of_stream/3 to be called" do
->>>>>>> 0295f79c
       TestFilter.assert_callback_called(:handle_start_of_stream)
     end
 
-    test "does not trigger calling callback handle_event/3", %{} do
+    test "does not trigger calling callback handle_event/3" do
       TestFilter.refute_callback_called(:handle_event)
     end
 
@@ -98,11 +94,11 @@
   end
 
   describe "End of stream" do
-    test "causes handle_end_of_stream/3 to be called", %{} do
+    test "causes handle_end_of_stream/3 to be called" do
       TestFilter.assert_callback_called(:handle_end_of_stream)
     end
 
-    test "does not trigger calling callback handle_event/3", %{} do
+    test "does not trigger calling callback handle_event/3" do
       TestFilter.refute_callback_called(:handle_event)
     end
 
