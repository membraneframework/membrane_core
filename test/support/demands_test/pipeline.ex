--- conflicted
+++ resolved
@@ -27,13 +27,8 @@
   end
 
   @impl true
-<<<<<<< HEAD
-  def handle_other({:child_msg, name, msg}, _ctx, state) do
+  def handle_info({:child_msg, name, msg}, _ctx, state) do
     {{:ok, notify_child: {name, msg}}, state}
-=======
-  def handle_info({:child_msg, name, msg}, _ctx, state) do
-    {{:ok, forward: {name, msg}}, state}
->>>>>>> 096c2546
   end
 
   @impl true
