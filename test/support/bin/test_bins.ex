--- conflicted
+++ resolved
@@ -11,12 +11,8 @@
     def_input_pad :input, demand_unit: :buffers, caps: :any
 
     @impl true
-<<<<<<< HEAD
-    def handle_other({:notify_parent, notif}, _ctx, state),
+    def handle_info({:notify_parent, notif}, _ctx, state),
       do: {{:ok, notify_parent: notif}, state}
-=======
-    def handle_info({:notify_parent, notif}, _ctx, state), do: {{:ok, notify: notif}, state}
->>>>>>> 096c2546
 
     @impl true
     def handle_demand(:output, size, _unit, _ctx, state),
@@ -35,12 +31,8 @@
     def_input_pad :input, demand_unit: :buffers, caps: :any, availability: :on_request
 
     @impl true
-<<<<<<< HEAD
-    def handle_other({:notify_parent, notif}, _ctx, state),
+    def handle_info({:notify_parent, notif}, _ctx, state),
       do: {{:ok, notify_parent: notif}, state}
-=======
-    def handle_info({:notify_parent, notif}, _ctx, state), do: {{:ok, notify: notif}, state}
->>>>>>> 096c2546
 
     @impl true
     def handle_demand(_output, _size, _unit, ctx, state) do
@@ -105,13 +97,8 @@
     end
 
     @impl true
-<<<<<<< HEAD
-    def handle_other(msg, _ctx, state) do
+    def handle_info(msg, _ctx, state) do
       {{:ok, notify_parent: msg}, state}
-=======
-    def handle_info(msg, _ctx, state) do
-      {{:ok, notify: msg}, state}
->>>>>>> 096c2546
     end
   end
 
