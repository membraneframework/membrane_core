--- conflicted
+++ resolved
@@ -227,23 +227,13 @@
     end
 
     @impl true
-<<<<<<< HEAD
-    def handle_element_start_of_stream(arg, _ctx, state) do
-      {{:ok, notify_parent: {:handle_element_start_of_stream, arg}}, state}
-    end
-
-    @impl true
-    def handle_element_end_of_stream(arg, _ctx, state) do
-      {{:ok, notify_parent: {:handle_element_end_of_stream, arg}}, state}
-=======
     def handle_element_start_of_stream(element, pad, _ctx, state) do
-      {{:ok, notify: {:handle_element_start_of_stream, element, pad}}, state}
+      {{:ok, notify_parent: {:handle_element_start_of_stream, element, pad}}, state}
     end
 
     @impl true
     def handle_element_end_of_stream(element, pad, _ctx, state) do
-      {{:ok, notify: {:handle_element_end_of_stream, element, pad}}, state}
->>>>>>> d00a1bd2
+      {{:ok, notify_parent: {:handle_element_end_of_stream, element, pad}}, state}
     end
   end
 
@@ -279,14 +269,13 @@
     end
 
     @impl true
-<<<<<<< HEAD
-    def handle_element_start_of_stream(arg, _ctx, state) do
-      {{:ok, notify_parent: {:handle_element_start_of_stream, arg}}, state}
-    end
-
-    @impl true
-    def handle_element_end_of_stream(arg, _ctx, state) do
-      {{:ok, notify_parent: {:handle_element_end_of_stream, arg}}, state}
+    def handle_element_start_of_stream(element, pad, _ctx, state) do
+      {{:ok, notify_parent: {:handle_element_start_of_stream, element, pad}}, state}
+    end
+
+    @impl true
+    def handle_element_end_of_stream(element, pad, _ctx, state) do
+      {{:ok, notify_parent: {:handle_element_end_of_stream, element, pad}}, state}
     end
   end
 
@@ -350,15 +339,6 @@
     @impl true
     def handle_child_notification(notification, :filter1, _ctx, state) do
       {{:ok, notify_parent: notification}, state}
-=======
-    def handle_element_start_of_stream(element, pad, _ctx, state) do
-      {{:ok, notify: {:handle_element_start_of_stream, element, pad}}, state}
-    end
-
-    @impl true
-    def handle_element_end_of_stream(element, pad, _ctx, state) do
-      {{:ok, notify: {:handle_element_end_of_stream, element, pad}}, state}
->>>>>>> d00a1bd2
     end
   end
 end