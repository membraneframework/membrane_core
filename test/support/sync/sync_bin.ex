--- conflicted
+++ resolved
@@ -10,12 +10,7 @@
   end
 
   @impl true
-<<<<<<< HEAD
-  def handle_element_start_of_stream({child, _pad}, _ctx, state) do
+  def handle_element_start_of_stream(child, _pad, _ctx, state) do
     {{:ok, notify_parent: {:start_of_stream, child}}, state}
-=======
-  def handle_element_start_of_stream(child, _pad, _ctx, state) do
-    {{:ok, notify: {:start_of_stream, child}}, state}
->>>>>>> d00a1bd2
   end
 end