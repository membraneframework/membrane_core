--- conflicted
+++ resolved
@@ -2,17 +2,11 @@
 
 ## 1.0.0
  * Introduce `:remove_link` action in pipelines and bins.
-<<<<<<< HEAD
  * Add children groups - a mechanism that allows refering to multiple children with a single identifier. 
  * Rename `remove_child_t` action into `remove_children_t` and allow for removing a children group with a single action.
  * Add an ability to spawn anonymous children.
  * Remove `:playback` action. Introduce `:setup` action.
-=======
-  * Add children groups - a mechanism that allows refering to multiple children with a single identifier. 
-  * Rename `remove_child_t` action into `remove_children_t` and allow for removing a children group with a single action.
-  * Add an ability to spawn anonymous children.
   * Replace `Membrane.Time.round_to_<unit_name>` with `Membrane.Time.as_<unit_name>/2` with second argument equal `:round`. Rename `Membrane.Time.round_to_timebase` to `Membrane.Time.divide_by_timebase/2` [#494](https://github.com/membraneframework/membrane_core/pull/494)
->>>>>>> 48b197b6
 
 ## 0.11.0
  * Separate element_name and pad arguments in handle_element_{start, end}_of_stream signature [#219](https://github.com/membraneframework/membrane_core/issues/219)
