--- conflicted
+++ resolved
@@ -7,14 +7,11 @@
  * Add `Membrane.FilterAggregator` that allows to run multiple filters sequentially within one process. [#355](https://github.com/membraneframework/membrane_core/pull/355)
  * Log info about element's playback state change as debug, not as debug_verbose. [#430](https://github.com/membraneframework/membrane_core/pull/430)
  * Rename `Membrane.Time.to_<unit name>/1` into `Membrane.Time.round_to_<unit name>/1` to indicate that the result will be rounded. Make `Membrane.Time.<plural unit name>/1` accept `%Ratio{}` as an argument. Add `Membrane.Time.round_to_timebase/2` function.
-<<<<<<< HEAD
- * New `spec` action syntax - the structure of pipeline is now defined with the use as `Membrane.ChildrenSpec.t()`
+ * New `spec` action syntax - the structure of pipeline is now defined with the use of `Membrane.ChildrenSpec`
  * Rename `:caps` to `:stream_format`.
  * Use Elixir patterns as `:accepted_format` in pad definition.
  * Delete `:ok` from tuples returned from callbacks 
-=======
  * Remove `:type` from specs passed to `def_options/1` macro in bins and elements.  
->>>>>>> ee0a4d0c
 
 ## 0.10.0
  * Remove all deprecated stuff [#399](https://github.com/membraneframework/membrane_core/pull/399)
