--- conflicted
+++ resolved
@@ -2,13 +2,10 @@
 
 ## 0.10.0
  * Remove all deprecated stuff [#399](https://github.com/membraneframework/membrane_core/pull/399)
-<<<<<<< HEAD
  * Make `Membrane.Pipeline.{prepare, play, stop}` deprecated and add `:playback` action instead
  * Make `Membrane.Pipeline.stop_and_terminate/2` deprecated and add `Membrane.Pipeline.terminate/2` instead
-=======
  * Add `Membrane.RemoteControlled.Pipeline` - a basic implementation of a `Membrane.Pipeline` that </br> 
    can be spawned and controlled by an external process [#366](https://github.com/membraneframework/membrane_core/pull/366)  
->>>>>>> 90dbcbc7
  * Disallow sending buffers without sending caps first [#341](https://github.com/membraneframework/membrane_core/issues/341)
 ## 0.9.0
  * Automatic demands [#313](https://github.com/membraneframework/membrane_core/pull/313)
