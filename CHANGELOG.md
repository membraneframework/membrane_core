--- conflicted
+++ resolved
@@ -2,14 +2,11 @@
 
 ## 1.0.0
  * Introduce `:remove_link` action in pipelines and bins.
-  * Add children groups - a mechanism that allows refering to multiple children with a single identifier. 
-  * Rename `remove_child_t` action into `remove_children_t` and allow for removing a children group with a single action.
-  * Add an ability to spawn anonymous children.
-<<<<<<< HEAD
-  
-=======
+ * Add children groups - a mechanism that allows refering to multiple children with a single identifier. 
+ * Rename `remove_child_t` action into `remove_children_t` and allow for removing a children group with a single action.
+ * Add an ability to spawn anonymous children.
+ * Remove `:playback` action. Introduce `:setup` action.
 
->>>>>>> 7aebd1d0
 ## 0.11.0
  * Separate element_name and pad arguments in handle_element_{start, end}_of_stream signature [#219](https://github.com/membraneframework/membrane_core/issues/219)
  * Refine communication between parent and its children [#270](https://github.com/membraneframework/membrane_core/issues/270)
