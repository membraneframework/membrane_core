--- conflicted
+++ resolved
@@ -5,12 +5,9 @@
   * Add children groups - a mechanism that allows refering to multiple children with a single identifier. 
   * Rename `remove_child_t` action into `remove_children_t` and allow for removing a children group with a single action.
   * Add an ability to spawn anonymous children.
-<<<<<<< HEAD
   * All Membrane Elements can be compatible till now on - pads working in `:pull` mode, handling different `demand_units`, can be now linked.
   * Output pads working in `:pull` mode should have their `demand_unit` specified. If case it's not available, it's assumed that the pad handles demands in both `:bytes` and `:buffers` units.
-=======
 
->>>>>>> 8d4ac6e0
 ## 0.11.0
  * Separate element_name and pad arguments in handle_element_{start, end}_of_stream signature [#219](https://github.com/membraneframework/membrane_core/issues/219)
  * Refine communication between parent and its children [#270](https://github.com/membraneframework/membrane_core/issues/270)
